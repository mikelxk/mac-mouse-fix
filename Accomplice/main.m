--- conflicted
+++ resolved
@@ -76,26 +76,15 @@
     return 0;
 }
 void reloadHelper(void) {
-<<<<<<< HEAD
-    // v Disabling helper is inconsistent without waiting
-    //      I think it's because NSFileManager gives wrong values for a short time after the app has been relocated (this is called as a result of the app being relocated)
-    [NSThread sleepForTimeInterval:0.5];
-    DDLogInfo(@"Unloading Helper from launchd...");
-    [HelperServices enableHelperAsUserAgent:NO];
-    [NSThread sleepForTimeInterval:0.5]; // Waiting seems to help consistency
-    DDLogInfo(@"Reloading Helper into launchd...");
-    [HelperServices enableHelperAsUserAgent:YES];
-=======
     /// v Disabling helper is inconsistent without waiting
     ///      I think it's because NSFileManager gives wrong values for a short time after the app has been relocated (this is called as a result of the app being relocated)
     NSError *error;
     [NSThread sleepForTimeInterval:0.5];
-    NSLog(@"Unloading Helper from launchd...");
+    DDLogInfo(@"Unloading Helper from launchd...");
     [HelperServices enableHelperAsUserAgent:NO error:&error];
     [NSThread sleepForTimeInterval:0.5]; // Waiting seems to help consistency
-    NSLog(@"Reloading Helper into launchd...");
+    DDLogInfo(@"Reloading Helper into launchd...");
     [HelperServices enableHelperAsUserAgent:YES error:&error];
->>>>>>> a8bb4299
 }
 int main(int argc, const char * argv[]) {
     @autoreleasepool {
