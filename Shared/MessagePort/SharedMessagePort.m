//
// --------------------------------------------------------------------------
// SharedMessagePort.m
// Created for Mac Mouse Fix (https://github.com/noah-nuebling/mac-mouse-fix)
// Created by Noah Nuebling in 2021
// Licensed under the MMF License (https://github.com/noah-nuebling/mac-mouse-fix/blob/master/LICENSE)
// --------------------------------------------------------------------------
//

#import "SharedMessagePort.h"
#import <Cocoa/Cocoa.h>
#import "Constants.h"
#import "SharedUtility.h"

@implementation SharedMessagePort

static CFMessagePortRef _Nullable createRemotePort() {
<<<<<<< HEAD

    /// Note: We can't just create the port once and cache it, trying to send with that port will yield ``kCFMessagePortIsInvalid``.
=======
>>>>>>> 6d363ff3
    
    NSString *remotePortName;
    if (SharedUtility.runningMainApp) {
        remotePortName = kMFBundleIDHelper;
    } else if (SharedUtility.runningHelper) {
        remotePortName = kMFBundleIDApp;
    }

    CFMessagePortRef remotePort = CFMessagePortCreateRemote(kCFAllocatorDefault, (__bridge CFStringRef)remotePortName);
    
    if (remotePort != NULL) {
        CFMessagePortSetInvalidationCallBack(remotePort, invalidationCallback);
    }

    return remotePort;
}

+ (NSObject *_Nullable)sendMessage:(NSString * _Nonnull)message withPayload:(NSObject <NSCoding> * _Nullable)payload expectingReply:(BOOL)replyExpected { // TODO: Consider renaming last arg to `expectingReturn`
    
    CFMessagePortRef remotePort = createRemotePort();
    if (remotePort == NULL) {
        
<<<<<<< HEAD
        DDLogInfo(@"Can't send message \'%@\', because there is no CFMessagePort", message);
        return nil;
    }

=======
        NSLog(@"Can't send message %@, because there is no CFMessagePort", message);
        return nil;
    }
    
>>>>>>> 6d363ff3
    NSDictionary *messageDict;
    if (payload) {
        messageDict = @{
            kMFMessageKeyMessage: message,
            kMFMessageKeyPayload: payload, // This crashes if payload is nil for some reason
        };
    } else {
        messageDict = @{
            kMFMessageKeyMessage: message,
        };
    }
    
<<<<<<< HEAD
    DDLogInfo(@"Sending message: %@ with payload: %@ from bundle: %@ via message port", message, payload, NSBundle.mainBundle.bundleIdentifier);
=======
    NSLog(@"Sending message: %@ with payload: %@ from bundle: %@ via message port", message, payload, NSBundle.mainBundle.bundleIdentifier);
>>>>>>> 6d363ff3
    
    SInt32 messageID = 0x420666; /// Arbitrary
    CFDataRef messageData = (__bridge CFDataRef)[NSKeyedArchiver archivedDataWithRootObject:messageDict];
    CFTimeInterval sendTimeout = 0.0;
    CFTimeInterval recieveTimeout = 0.0;
    CFStringRef replyMode = NULL;
    CFDataRef returnData = NULL;
    if (replyExpected) {
//        sendTimeout = 1.0;
        recieveTimeout = 1.0;
        replyMode = kCFRunLoopDefaultMode;
    }

    SInt32 status = CFMessagePortSendRequest(remotePort, messageID, messageData, sendTimeout, recieveTimeout, replyMode, &returnData);
    CFRelease(remotePort);
    
    if (status != 0) {
        DDLogError(@"Non-zero CFMessagePortSendRequest status: %d", status);
        return nil;
    }
    
    NSObject *returnObject = nil;
    if (returnData != NULL && replyExpected /*&& status == 0*/) {
        returnObject = [NSKeyedUnarchiver unarchiveObjectWithData:(__bridge NSData *)returnData];
    }
    
    return returnObject;
}

void invalidationCallback(CFMessagePortRef ms, void *info) {
    
    DDLogInfo(@"SharedMessagePort invalidated in %@", SharedUtility.runningHelper ? @"Helper" : @"MainApp");
}

//+ (CFDataRef _Nullable)sendMessage:(NSString *_Nonnull)message expectingReply:(BOOL)expectingReply {
//
//    DDLogInfo(@"Sending message: %@ via message port from bundle: %@", message, NSBundle.mainBundle);
//
//    CFMessagePortRef remotePort = CFMessagePortCreateRemote(kCFAllocatorDefault, CFSTR("com.nuebling.mousefix.helper.port"));
//    if (remotePort == NULL) {
//        DDLogInfo(@"There is no CFMessagePort");
//        return nil;
//    }
//
//    SInt32 messageID = 0x420666; // Arbitrary
//    CFDataRef messageData = (__bridge CFDataRef)[message dataUsingEncoding:kUnicodeUTF8Format];
//    CFTimeInterval sendTimeout = 0.0;
//    CFTimeInterval receiveTimeout = 0.0;
//    CFStringRef replyMode = NULL;
//    CFDataRef returnData;
//    if (expectingReply) {
//        receiveTimeout = 0.1; // 1.0
//        replyMode = kCFRunLoopDefaultMode;
//    }
//    SInt32 status = CFMessagePortSendRequest(remotePort, messageID, messageData, sendTimeout, receiveTimeout, replyMode, &returnData);
//    if (status != 0) {
//        DDLogInfo(@"Non-zero CFMessagePortSendRequest status: %d", status);
//    }
//    CFRelease(remotePort);
//
//    return returnData;
//}

@end<|MERGE_RESOLUTION|>--- conflicted
+++ resolved
@@ -15,11 +15,8 @@
 @implementation SharedMessagePort
 
 static CFMessagePortRef _Nullable createRemotePort() {
-<<<<<<< HEAD
 
     /// Note: We can't just create the port once and cache it, trying to send with that port will yield ``kCFMessagePortIsInvalid``.
-=======
->>>>>>> 6d363ff3
     
     NSString *remotePortName;
     if (SharedUtility.runningMainApp) {
@@ -42,17 +39,10 @@
     CFMessagePortRef remotePort = createRemotePort();
     if (remotePort == NULL) {
         
-<<<<<<< HEAD
         DDLogInfo(@"Can't send message \'%@\', because there is no CFMessagePort", message);
         return nil;
     }
 
-=======
-        NSLog(@"Can't send message %@, because there is no CFMessagePort", message);
-        return nil;
-    }
-    
->>>>>>> 6d363ff3
     NSDictionary *messageDict;
     if (payload) {
         messageDict = @{
@@ -65,11 +55,7 @@
         };
     }
     
-<<<<<<< HEAD
     DDLogInfo(@"Sending message: %@ with payload: %@ from bundle: %@ via message port", message, payload, NSBundle.mainBundle.bundleIdentifier);
-=======
-    NSLog(@"Sending message: %@ with payload: %@ from bundle: %@ via message port", message, payload, NSBundle.mainBundle.bundleIdentifier);
->>>>>>> 6d363ff3
     
     SInt32 messageID = 0x420666; /// Arbitrary
     CFDataRef messageData = (__bridge CFDataRef)[NSKeyedArchiver archivedDataWithRootObject:messageDict];
