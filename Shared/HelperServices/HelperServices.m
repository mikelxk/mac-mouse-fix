//
// --------------------------------------------------------------------------
// HelperServices.m
// Created for Mac Mouse Fix (https://github.com/noah-nuebling/mac-mouse-fix)
// Created by Noah Nuebling in 2019
// Licensed under the MMF License (https://github.com/noah-nuebling/mac-mouse-fix/blob/master/LICENSE)
// --------------------------------------------------------------------------
//

/// Notes on availability
///     HelperServices uses a new API for registering the Helper as UserAgent under macOS 13.0 Ventura. It's called `SMAppService`. It's not available pre-Ventura. To handle this we use Apple's availability APIs.
///     Unfortunately there have been problems with the availability APIs. See https://github.com/noah-nuebling/mac-mouse-fix/issues/241.
///     Below you can find my notes / stream of consciousness on trying to figure this out.
///
///     __General confusion__: Apple uses `API_AVAILABLE()` on ObjC and Swift interfaces . But we want to mark a static C function implementation for availability. This isn't documented anywhere I could find. But it does successfully give a warning when you try to call the C function outside an `if @available` block, and it let's you use `SMAppService` inside the marked function without an `if @available` block. So it really lets you think that it's not running the code pre Ventura and that everything is fine. Yet, apparently it tries to link the unavailable code on older versions and then crashes.
///     Sidenote: Not sure where the underscore variant `__API_AVAILABLE` comes from.
///     __Summary of Problem__: Users that don't use Ventura have experienced crashes that happen while trying to link `SMAppService`. (Which isn't available pre-Ventura).
///     __Ideas for what's the problem__: 1. `__` underscores variant of the macro shouldn't be used and breaks things. 2. Availability macro doesn't work properly on C functions. 3. We STILL need to wrap code inside the `API_AVAILABLE`d function with `if @available` blocks. (Even though Xcode gives no warning against this)
///     -> It's hard to know because I can't test older versions right now.
///     Edit: Looked at `__API_AVAILABLE` and `API_AVAILABLE`, and I think they are probably identical.
///     __Game plan__: Fix all the possible reasons we could come up with: 1. Use non-underscore variant. 2. Make all the unavailable function into objc methods (and make sure they are marked in the header too, if they appear there) 3. wrap everything in `if @available` blocks. Bing bam boom.

///     Upate 14.08.2022 Still crashes for the dude. Made another change: All mentions of macOS 11, 12, 13 have been replaced with 11.0, 12.0, 13.0. Because all the examples on the internet write it like that. Let's see if that helps. Edit: That fixed it! See https://github.com/noah-nuebling/mac-mouse-fix/issues/241

#import <AppKit/AppKit.h>
#import "HelperServices.h"
#import "Constants.h"
#import "Locator.h"
#import "SharedUtility.h"
#import "SharedMessagePort.h"
#import <ServiceManagement/ServiceManagement.h>
#import <sys/sysctl.h>
#import <sys/types.h>
#import "SharedMessagePort.h"

@implementation HelperServices

#pragma mark - Helper interface

+ (void)disableHelperFromHelper {
    
    /// Validate
    assert(SharedUtility.runningHelper);
    
    /// HACK (?)
    ///     Our original approach (below) doesn't work with the new SMAppService API under Ventura Beta, so we're disabling this for now. See below for more info.
    ///     Instead, we'll open the mainApp and have it disable the helper
    [NSWorkspace.sharedWorkspace openURL:[NSURL URLWithString:@"macmousefix:disable"]];
    
    return;
    
    /// Notify mainApp
    [SharedMessagePort sendMessage:@"helperDisabled" withPayload:nil expectingReply:NO];
    
    /// Disable helper
    ///     We can't just do `[self removeHelperFromLaunchd]`, because
    ///     - On macOS 13.0 and above, SMAppService will still show the helper as enabled
    ///     - On macOS 12.0 and below the launchd.plist will still be in the library and restart the helper on the next login
    ///     So instead we need to use `enableHelperAsUserAgent:`. The problem is, that, using SMAppService, it doesn't seem possible to make the method work when it's called from somewhere other than the mainApp.
    ///     I just tried to create a separate launchd.plist file for embedding inside the helper, but it's not picked up as the same service.
    ///     Just filed a ticket Apple.
    ///     For now we'll just turn this functionality off. If it never gets resolved by Apple, we can use weird hacks. Basically, could set a disabledByHelper flag in the config.plist, and then use use `launchctl remove` now to kill the helper and whenever it tries to start up again. Then the next time we start the mainApp, we'll actually properly unregister the helper.
    
    [self enableHelperAsUserAgent:NO onComplete:nil];
}

#pragma mark - Main interface

+ (BOOL)helperIsActive {
    
    /// New method
    ///     Send method to helper to ask if it's active.
    ///     Also checks that the connected helper's bundle version matches the main app's bundle version and returns that the helper is inactive if not. This circumvents issues where the main app would think it's enabled when being started while an old incompatible helper instance is still running
    ///     TODO: If an old, incompatible helper is still running - disable it
    
    return [self helperIsActive_Message];
    
    /// Old method
    ///     Ask launchd apis whether helper is active.
    ///     Not as reliable, because sometimes there will be an old version of the helper still active (in that case we wan't to return that the helper is incactive but these APIs returned that it is active) or maybe the launchd APIs have registered the helper job but they're not actually starting anything. This happens under Ventura when trying to start the app from another location.
    
//    if (@available(macos 13.0, *)) {
//        return [self helperIsActive_SM];
//    } else {
//        return helperIsActive_PList();
//    }
}

+ (void)enableHelperAsUserAgent:(BOOL)enable onComplete:(void (^ _Nullable)(NSError * _Nullable error))onComplete {
    
    /// Register/unregister the helper as a User Agent with launchd so it runs in the background - also launches/terminates helper
    
    if (@available(macos 13.0, *)) {
        
        /// Disable and clean up legacy versions
        ///     Edit: I'm not totally sure what the reason is for the differences between this and what we do pre macOS 13.
        ///     - Why aren't we terminating other helper instance here?
        ///     - At the time of writing `runPreviousVersionCleanup` won't work properly, because `strangeHelperIsRegisteredWithLaunchd` only looks at the pre macOS 13 helper. But it doesn't matter since all it does when it finds a strange helper is call. `removeHelperFromLaunchd`, and we're calling that anyways right here. -> Clean this up. Maybe rename `runPreviousVersionCleanup` -> `prefPaneCleanup`, and clearly mark `strangeHelperIsRegisteredWithLaunchd` as only working pre macOS 13 or update it to work with macOS 13. Idea: give `strangeHelperIsRegisteredWithLaunchd` and the helperIsActive function an argument which launchd label they should check for.
        
        [self runPreviousVersionCleanup];
        [self removeHelperFromLaunchd];
        removeLaunchdPlist();
        
        /// Call core
        ///    Do this on some global queue. Xcode complains if you do this on mainThread because it can lead to unresponsive UI.
        dispatch_async(dispatch_get_global_queue(QOS_CLASS_USER_INTERACTIVE, 0), ^{
            NSError *error = [self enableHelper_SM:enable];
            if (onComplete != nil) onComplete(error);
        });
        
    } else {
        
        /// Repair/generate launchdPlist so that the following code works for sure
        [HelperServices repairLaunchdPlist];
        /// If an old version of Mac Mouse Fix is still running and stuff, clean that up to prevent issues
        [HelperServices runPreviousVersionCleanup];
        
        /**
         Sometimes there's a weird bug where the main app won't recognize the helper as enabled even though it is. The code down below for enabling will then fail, when the user tries to check the enable checkbox.
         So we're removing the helper from launchd before trying to enable to hopefully fix this. Edit: seems to fix it!
         I'm pretty sure that if we didn't check for `launchdPathIsBundlePath` in `strangeHelperIsRegisteredWithLaunchd` this issue wouldn't have occured and we wouldn't need this workaround. But I'm not sure anymore why we do that so it's not smart to remove it.
         Edit: I think the specific issue I saw only happens when there are two instances of MMF open at the same time.
         */
        if (enable) {
            [HelperServices removeHelperFromLaunchd];
            
            /// Any Mac Mouse Fix Helper processes that were started by launchd should have been quit by now. But if there are Helpers which weren't started by launchd they will still be running which causes problems. Terminate them now.
            [HelperServices terminateOtherHelperInstances];
        }
        
        /// Call core
        enableHelper_PList(enable);
        
        /// Call onComplete
        if (onComplete != nil) onComplete(nil);
    }
}

+ (void)killAllHelpers {
    
    /// The updated helper application will subsequently be launched by launchd due to the keepAlive attribute in Mac Mouse Fix Helper's launchd.plist
    /// This is untested but it's copied over from the old Updating mechanism, so I trust that it works in this context, too.
    
    BOOL helperNeutralized = NO;
    for (NSRunningApplication *app in [NSRunningApplication runningApplicationsWithBundleIdentifier:kMFBundleIDHelper]) {
        if ([app.bundleURL isEqualTo: Locator.helperOriginalBundle.bundleURL]) {
            [app terminate];
            helperNeutralized = YES;
            break;
        }
    }
    
    if (helperNeutralized) {
        NSLog(@"Helper has been neutralized");
    } else {
        NSLog(@"No helper found to neutralize");
    }
}

+ (void)restartHelper {
    
    /// If this function is called before `possibleRestartTime` it will freeze until that time
    
    NSString *serviceTarget = stringf(@"gui/%u/%@", geteuid(), [self launchdID]);
    [SharedUtility launchCLT:[NSURL fileURLWithPath:kMFLaunchctlPath] withArguments:@[@"kickstart", @"-k", serviceTarget] error:nil];
}

+ (NSDate *)possibleRestartTime {
    
    /// Launchd allows at most 1 launch per 10 seconds.
    ///     This method returns the earliest possible restart of the helper.
    
    /// Get helper startTime
    /// Src: https://stackoverflow.com/a/40677286/10601702
    
    NSRunningApplication *helper = [NSRunningApplication runningApplicationsWithBundleIdentifier:Locator.helperBundle.bundleIdentifier][0];
    pid_t pid = helper.processIdentifier;
    
    int mib[4] = { CTL_KERN, KERN_PROC, KERN_PROC_PID, pid };
    struct kinfo_proc proc;
    size_t size = sizeof(proc);
    sysctl(mib, 4, &proc, &size, NULL, 0);
    
    NSDate *startTime = [NSDate dateWithTimeIntervalSince1970:proc.kp_proc.p_starttime.tv_sec];
    
    /// Get earliest possible restart time
    
    NSDate *tenSecs = [startTime dateByAddingTimeInterval:10];
    NSDate *now = [NSDate date];
    NSDate *possibleRestartTime = [now laterDate:tenSecs];
    
    /// Return
    
    return possibleRestartTime;
}

+ (NSString *)launchHelperInstanceWithMessage:(NSString *)message {
    
    /// Launches a new instance of helper in special mode where it processes the `message` and then quits immediately.
    ///     This function will wait until the helper has quit
    
    /// Define args for the `open` CLT
    ///     `-W` waits until the app has quit, `-n` spawns a new instance of the app, `-a` specifies the application to open, `--args` specifies the args to pass to the application.
    NSArray *args = @[@"-W", @"-n", @"-a", Locator.helperBundle.bundlePath, @"--args", message];
    
    /// Launch the tool
    ///     And wait
    ///     Should probably do some error handing here
    NSString *response = [SharedUtility launchCLT:[NSURL fileURLWithPath:kMFOpenCLTPath] withArguments:args error:nil];
    
    /// Return
    return response;
}


#pragma mark - Core

+ (NSString *)launchdID {
    if (@available(macos 13.0, *)) {
        return kMFLaunchdHelperIdentifierSM;
    } else {
        return kMFLaunchdHelperIdentifier;
    }
}

<<<<<<< HEAD

/// helperIsActive_SM from version-3. Merge updates from version-2 and git said that "both modified". Doesn't look like both modified. But I'll leave this here for reference in case something breaks.
// static BOOL helperIsActive_SM() __API_AVAILABLE(macos(13.0)) {
    // SMAppService *service = [SMAppService agentServiceWithPlistName:@"sm_launchd.plist"];
    // BOOL result = service.status == SMAppServiceStatusEnabled;
    // if (result) {
    //     DDLogDebug(@"Helper found to be active");
    // } else {
    //     DDLogDebug(@"Helper found to be inactive. Status: %ld", (long)service.status);
    // }
    // return result;
=======
+ (BOOL)helperIsActive_Message {
    
    if (SharedUtility.runningMainApp) {
        
        NSNumber *response = (NSNumber *)[SharedMessagePort sendMessage:@"getBundleVersion" withPayload:nil expectingReply:YES];
        if (response == nil) {
            return NO;
        } else {
            NSNumber *helperVersion = response;
            NSNumber *mainAppVersion = [NSBundle.mainBundle objectForInfoDictionaryKey:@"CFBundleVersion"];
            
            return [helperVersion isEqual: mainAppVersion];
        }
    } else {
        /// Crash
        assert(false);
        abort();
    }
}
>>>>>>> 2fd387ea

+ (BOOL)helperIsActive_SM API_AVAILABLE(macos(13.0)) {
    
    if (@available(macos 13.0, *)) {
        
        SMAppService *service = [SMAppService agentServiceWithPlistName:@"sm_launchd.plist"];
        BOOL result = service.status == SMAppServiceStatusEnabled;
        
        if (result) {
            DDLogDebug(@"Helper found to be active");
        } else {
            DDLogDebug(@"Helper found to be inactive. Status: %ld", (long)service.status);
        }
        return result;
    } else {
        /// Not running macOS 13.0
        ///     This can never happen. Just crashing here so the compiler doesn't complain about missing returns.
        abort();
    }
}

static BOOL helperIsActive_PList() {
    
    /// Get info from launchd
    NSString *launchctlOutput = [HelperServices helperInfoFromLaunchd];
    
    /// Analyze info
    
    /// Check if label exists. This should always be found if the helper is registered with launchd. Or equavalently, if the output isn't "Could not find service "mouse.fix.helper" in domain for port"
    NSString *labelSearchString = stringf(@"\"Label\" = \"%@\";", kMFLaunchdHelperIdentifier);
    BOOL labelFound = [launchctlOutput rangeOfString: labelSearchString].location != NSNotFound;
    
    /// Check exit status. Not sure if useful
    BOOL exitStatusIsZero = [launchctlOutput rangeOfString: @"\"LastExitStatus\" = 0;"].location != NSNotFound;
    
    if (HelperServices.strangeHelperIsRegisteredWithLaunchd) {
        DDLogInfo(@"Found helper running somewhere else.");
        return NO;
    }
    
    if (labelFound && exitStatusIsZero) { /// Why check for exit status here?
        DDLogInfo(@"MOUSE REMAPOR FOUNDD AND ACTIVE");
        return YES;
    } else {
        DDLogInfo(@"Helper is not active");
        return NO;
    }
}

+ (NSError *_Nullable)enableHelper_SM:(BOOL)enable API_AVAILABLE(macos(13.0)) {
    
    /// TODO: Dispatch this stuff to another thread. Xcode analysis on `registerAndReturnError:` says "This method should not be called on the main thread as it may lead to UI unresponsiveness"

    if (@available(macos 13.0, *)) {
            
        /// Guard running main app
        ///     Before using the SM APIs we could call this from anywhere, but the SM stuff will only work from the mainApp afaik.
        if (SharedUtility.runningHelper) {
            DDLogWarn(@"Calling enableHelper_SM from Helper under Ventura or later. This is does not work.");
            return [NSError errorWithDomain:MFHelperServicesErrorDomain code:kMFHelperServicesErrorEnableFromHelper userInfo:nil];
        }
        
        /// Create error
        
        NSError *error = nil;

        /// Do the core (un)registering
        ///     `loginItemServiceWithIdentifier:` would be easiest but it breaks with multiple copies of the app installed. Also, it doesn't allow for setting niceness and other stuff. So using an agent is better.
        
        SMAppService *service = [SMAppService agentServiceWithPlistName:@"sm_launchd.plist"];
        if (enable) {
            BOOL success = [service registerAndReturnError:&error];
            if (!success){
                NSLog(@"Failed to register Helper with error: %@", error);
            } else {
                NSLog(@"Registered Helper!");
            }
        } else {
            BOOL success = [service unregisterAndReturnError:&error];
            if (!success){
                NSLog(@"Failed to UNregister Helper with error: %@", error);
            } else {
                NSLog(@"Unregistered Helper.");
            }
            
            
        }
        
        return error;
    } /// End `if @available`
    
    abort();
}

static void enableHelper_PList(BOOL enable) {
    
    /// This is the main function for the 'old method' where we were manually managing a plist file. Under Ventura we switched to a new framework
    NSTask *task = [[NSTask alloc] init];
    task.executableURL = [NSURL fileURLWithPath: kMFLaunchctlPath];
    NSString *GUIDomainArgument = [NSString stringWithFormat:@"gui/%d", geteuid()];
    NSString *OnOffArgument = (enable) ? @"bootstrap": @"bootout";
    NSString *launchdPlistPathArgument = Locator.launchdPlistURL.path;
    task.arguments = @[OnOffArgument, GUIDomainArgument, launchdPlistPathArgument];
    NSPipe *pipe = NSPipe.pipe;
    task.standardError = pipe;
    task.standardOutput = pipe;
    NSError *error;
    task.terminationHandler = ^(NSTask *task) {
        if (enable == NO) { /// Cleanup (delete launchdPlist) file after were done // We can't clean up immediately cause then launchctl will fail
            removeLaunchdPlist();
        }
        DDLogInfo(@"launchctl terminated with stdout/stderr: %@, error: %@", [NSString.alloc initWithData:pipe.fileHandleForReading.readDataToEndOfFile encoding:NSUTF8StringEncoding], error);
    };
    [task launchAndReturnError:&error];
}

static void removeLaunchdPlist() {
    NSError *error;
    [NSFileManager.defaultManager removeItemAtURL:Locator.launchdPlistURL error:&error];
    if (error != nil) {
        DDLogError(@"Failed to delete launchd.plist file. The helper will likely be re-enabled on startup. Delete the file at \"%@\" to prevent this.", Locator.launchdPlistURL.path);
    }
}

+ (void)repairLaunchdPlist {
    /// What this does:
    
    /// Get path of executable of helper app
    /// Check
    /// - If the "User/Library/LaunchAgents/mouse.fix.helper.plist" useragent config file  (aka launchdPlist) exists
    ///     - This specific path is deprecated, since MMF is an app not a prefpane now
    /// - If the Launch Agents Folder exists
    /// - If the exectuable path within the plist file is correct
    /// If not:
    /// Create correct file based on "default_launchd.plist" and the helpers exectuablePath
    /// Write correct file to "User/Library/LaunchAgents"
    
    @autoreleasepool {
        /// Do we need an autoreleasepool here?
        /// -> No. Remove this.
        /// I just read up on it. You only need to manually use `autoreleasepool`s for optimization and some edge cases
        /// Here's my understanding. In normal scenarios, Cocoa objects are automatically sent autorelease messages when they go out of scope. Then, on the next iteration of the runloop, all objects that were sent autorelease messages will be sent release messges. Which will in turn cause their reference counts to drop, which will cause them to be deallocated when that reaches 0. When you use a manual autoreleasepool, then the autoreleased Cocoa objects will be sent release messages after the autoreleasepool block ends, and not only at the next runloop iteration. That's all it does in this scenario.
        /// When to use autoreleasepool: https://developer.apple.com/library/archive/documentation/Cocoa/Conceptual/MemoryMgmt/Articles/mmAutoreleasePools.html
        /// When autoreleased objects are sent release messages: https://stackoverflow.com/questions/673372/when-does-autorelease-actually-cause-a-release-in-cocoa-touch
        
        DDLogInfo(@"Repairing User Agent Config File");
        
        /// Declare error
        NSError *error;
        
        /// Get helper executable path
        NSBundle *helperBundle = Locator.helperBundle;
        NSBundle *mainAppBundle = Locator.mainAppBundle;
        NSString *helperExecutablePath = helperBundle.executablePath;
        
        /// Get path to launch agent config file (aka launchdPlist)
        NSString *launchdPlist_path = Locator.launchdPlistURL.path;
        
        /// Create file manager
        
        NSFileManager *fileManager = [[NSFileManager alloc] init];
        
        /// Check if launchPlist file exists
        
        BOOL launchdPlist_exists = [fileManager fileExistsAtPath: launchdPlist_path isDirectory: nil];
        
        /// Check if executable path is correct
        
        BOOL launchdPlist_executablePathIsCorrect = YES;
        
        if (launchdPlist_exists) {
            
            /// Load data from launch agent config file into a dictionary
            NSData *launchdPlist_data = [NSData dataWithContentsOfFile:launchdPlist_path];
            NSDictionary *launchdPlist_dict = [NSPropertyListSerialization propertyListWithData:launchdPlist_data options:NSPropertyListImmutable format:0 error:nil];
            
            /// Check if the executable path inside the config file is correct, if not, set flag to false
            NSString *helperExecutablePathFromFile = [launchdPlist_dict objectForKey: @"Program"];
            if ( [helperExecutablePath isEqualToString: helperExecutablePathFromFile] == NO ) {
                launchdPlist_executablePathIsCorrect = NO;
            }
            
            /// Debug
//            DDLogDebug(@"objectForKey: %@", OBJForKey);
//            DDLogDebug(@"helperExecutablePath: %@", helperExecutablePath);
//            DDLogDebug(@"OBJ == Path: %d", OBJForKey isEqualToString: helperExecutablePath);
        }
        
        /// Log
        
        DDLogInfo(@"launchdPlistExists %hhd, launchdPlistIsCorrect: %hhd", launchdPlist_exists,launchdPlist_executablePathIsCorrect);
        
        if ((launchdPlist_exists == FALSE) || (launchdPlist_executablePathIsCorrect == FALSE)) {
            /// The config file doesn't exist, or the executable path within it is not correct
            ///  -> Acutally repair stuff
            
            DDLogInfo(@"repairing file...");
            
            /// Check if "User/Library/LaunchAgents" folder exists, if not, create it
            
            NSString *launchAgentsFolderPath = [launchdPlist_path stringByDeletingLastPathComponent];
            
            BOOL launchAgentsFolderExists = [fileManager fileExistsAtPath:launchAgentsFolderPath isDirectory:nil];
            
            if (launchAgentsFolderExists == NO) {
                
                DDLogInfo(@"LaunchAgents folder doesn't exist");
                NSError *error;
                
                /// Create LaunchAgents folder
                
                error = nil;
                [fileManager createDirectoryAtPath:launchAgentsFolderPath withIntermediateDirectories:FALSE attributes:nil error:&error];
                if (error == nil) {
                    DDLogInfo(@"LaunchAgents Folder Created");
                } else if (error.code == NSFileWriteNoPermissionError) {
                    DDLogError(@"Lacking permission to create LaunchAgents folder. Error: %@", error);
                } else {
                    DDLogError(@"Error creating LaunchAgents Folder: %@", error);
                }
            }
            
            /// Repair permissions of LaunchAgents folder if it's not writable
            
            error = makeWritable(launchAgentsFolderPath);
            if (error) {
                DDLogError(@"Failed to make LaunchAgents folder writable. Error: %@", error);
            }
            
            /// Repair the contents of the launchdPlist file

            /// Read contents of default_launchd.plist (aka default-launch-agent-config-file or defaultLAConfigFile) into a dictionary
            
            error = nil;
            
            NSString *defaultLaunchdPlist_path = [mainAppBundle pathForResource:@"default_launchd" ofType:@"plist"];
            NSData *defaultlaunchdPlist_data = [NSData dataWithContentsOfFile:defaultLaunchdPlist_path];
            // TODO: This just crashed the app with "Exception: "data parameter is nil". It says that that launchdPlistExists = NO.
            // I was running Mac Mouse Fix Helper standalone for debugging, not embedded in the main app
            NSMutableDictionary *newlaunchdPlist_dict = [NSPropertyListSerialization propertyListWithData:defaultlaunchdPlist_data options:NSPropertyListMutableContainersAndLeaves format:nil error:&error];
            
            /// Set the executable path to the correct value
            [newlaunchdPlist_dict setValue: helperExecutablePath forKey:@"Program"];
            
            /// Get NSData from newLaunchdPlist dict
            NSData *newLaunchdPlist_data = [NSPropertyListSerialization dataWithPropertyList:newlaunchdPlist_dict format:NSPropertyListXMLFormat_v1_0 options:0 error:&error];
            NSAssert(error == nil, @"Failed to create NSData from new launchdPlist dict");
            
            /// Write new newLaunchdPlist data to file
            [newLaunchdPlist_data writeToFile:launchdPlist_path options:NSDataWritingAtomic error:&error];
            
            if (error != nil) {
                DDLogError(@"repairUserAgentConfigFile() -- Data Serialization Error: %@", error);
            }
        } else {
            DDLogInfo(@"Nothing to repair");
        }
    }
    
}

static NSError *makeWritable(NSString *itemPath) {
    /**
     
     Helper function for + repairLaunchdPlist
     Changes permissions of the item at filePath to allow writing by the user to that item
     
     __Motivation__
     - This is intended to be used by + repairLaunchdPlist to unlock the LaunchAgents folder so we can write our LaunchdPlist into it.
     - For some reason, many users have had troubles enabling Mac Mouse Fix recently. Many of these troubles turned out to be due to the LaunchAgents folder having it's permissions set to 'read only'. This function can be used to fix that.
        - See for example Issue [#54](https://github.com/noah-nuebling/mac-mouse-fix/issues/54)
        - There was also another GH issue where the user orignially figured out that permissions were the problem which prompted me to add better logging. But I'm writing this function much later. So I can't remember which GH Issue that was. Props to that user anyways.
    
     __Notes__
     - I really hope this doesn't break anything. Changing permissions in the file system feels somewhat dangerous.
     - Also it might be a good idea to ask the user if they want the permissions to be changed, but 99.9% of users won't even understand what they are deciding about, and it would be a lot of work to present this in a good way. So I think this should be fine.
     */
    
    /// Get fileManager
    
    NSFileManager *fileManager = NSFileManager.defaultManager;
    
    /// Check if file at filePath is writable
    
    if (![fileManager isWritableFileAtPath:itemPath]) {
        /// File is not writable
        
        /// Log
        
        DDLogWarn(@"File at %@ is not writable. Attempting to change permissions.", itemPath);
        
        /// Declare error
        
        NSError *error;
        
        /// Get file attributes
        
        error = nil;
        NSDictionary *attributes = [fileManager attributesOfItemAtPath:itemPath error:&error];
        if (error) return error;
        
        /// Get old permissions from file attributes
        
        NSUInteger oldPermissions = attributes.filePosixPermissions;
        
        /// Create new permissions
        
        NSUInteger newPermissions = oldPermissions | S_IWUSR;
        /// ^ Add write permission for user. See `man 2 chmod` for more info
            
        /// Set new permissions to file
            
        error = nil;
        [fileManager setAttributes:@{
            NSFilePosixPermissions: @(newPermissions)
        } ofItemAtPath:itemPath error:&error];
        
        if (error) {
            return error;
        }
        
        /// Debug
        
        DDLogInfo(@"Changed permissions of %@ from %@ to %@", itemPath,  [SharedUtility binaryRepresentation:(int)oldPermissions], [SharedUtility binaryRepresentation:(int)newPermissions]);
        /// ^ Binary representation doesn't really help. This is almost impossible to parse visually.
    }
    
    return nil;
}

+ (NSString *)helperInfoFromLaunchd {
    
    /// Using NSTask to ask launchd about helper status
    NSURL *launchctlURL = [NSURL fileURLWithPath: kMFLaunchctlPath];
    NSString * launchctlOutput = [SharedUtility launchCLT:launchctlURL withArguments:@[@"list", kMFLaunchdHelperIdentifier] error:nil];
    return launchctlOutput;
}

#pragma mark - Clean up legacy stuff

+ (void)runPreviousVersionCleanup {
    
    DDLogInfo(@"Cleaning up stuff from previous versions");
    
    if (self.strangeHelperIsRegisteredWithLaunchd) {
        [self removeHelperFromLaunchd];
    }
    
    [self removePrefpaneLaunchdPlist];
    /// ^ Could also do this in the if block but users have been having some weirdd issues after upgrading to the app version and I don't know why. I feel like this might make things slightly more robust.
}

/// Check if helper is registered with launchd from some other location
+ (BOOL)strangeHelperIsRegisteredWithLaunchd {
    
    NSString *launchdPath = [self helperExecutablePathFromLaunchd];
    BOOL launchdPathExists = launchdPath.length != 0;
    
    BOOL launchdPathIsBundlePath = [Locator.helperBundle.executablePath isEqual:launchdPath];
    
    if (!launchdPathIsBundlePath && launchdPathExists) {
        
        DDLogWarn(@"Strange helper: found at: %@ \nbundleExecutable at: %@", launchdPath, Locator.helperBundle.executablePath);
        return YES;
    }
    
    DDLogInfo(@"Strange Helper: not found");
    
    return NO;
}

+ (void)terminateOtherHelperInstances {
    /// Terminate any other running instances of the app
    /// Only call this after after removing the Helper from launchd
    /// This only works to terminate instances of the Helper which weren't started by launchd.
    /// Launchd-started instances will immediately be restarted after they are terminated
    /// Mac Mouse Fix Accomplice does something similar to this in update()
    
    DDLogInfo(@"Terminating other Helper instances");
    
    NSArray<NSRunningApplication *> *instances = [NSRunningApplication runningApplicationsWithBundleIdentifier:kMFBundleIDHelper];
    
    DDLogInfo(@"%lu other running Helper instances found", (unsigned long)instances.count);
        
    for (NSRunningApplication *instance in instances) {
        [instance terminate]; /// Consider using forceTerminate instead
    }
    
}

/// Remove currently running helper from launchd
/// From my testing this does the same as the `bootout` command, but it doesn't rely on a valid launchd.plist file to exist in the library, so it should be more robust.
+ (void)removeHelperFromLaunchd {
    
    /// Remove pre-service management helper
    removeServiceWithIdentifier(kMFLaunchdHelperIdentifier);
    
    /// Remove helper installed with service management
    removeServiceWithIdentifier(kMFLaunchdHelperIdentifierSM);
}

static void removeServiceWithIdentifier(NSString *identifier) {
    
    DDLogInfo(@"Removing service %@ from launchd", identifier);
    
    NSURL *launchctlURL = [NSURL fileURLWithPath:kMFLaunchctlPath];
    NSError *err;
    [SharedUtility launchCLT:launchctlURL withArguments:@[@"remove", identifier] error:&err];
    if (err != nil) {
        DDLogError(@"Error removing service %@ from launchd: %@", identifier, err);
    }
}

+ (void)removePrefpaneLaunchdPlist {
        
    /// Remove legacy launchd plist file if it exists
    /// The launchd plist file used to be at `~/Library/LaunchAgents/com.nuebling.mousefix.helper.plist` when the app was still a prefpane
    /// Now, with the app version, it's moved to `~/Library/LaunchAgents/com.nuebling.mac-mouse-fix.helper.plist`
    /// Having the old version still can lead to the old helper being started at startup, and I think other conflicts, too.
    
    DDLogInfo(@"Removing legacy launchd plist");
    
    /// Find user library
    NSArray<NSString *> *libraryPaths = NSSearchPathForDirectoriesInDomains(NSLibraryDirectory, NSUserDomainMask, YES);
    assert(libraryPaths.count == 1);
    NSMutableString *libraryPath = libraryPaths.firstObject.mutableCopy;
    NSString *legacyLaunchdPlistPath = [libraryPath stringByAppendingPathComponent:@"LaunchAgents/com.nuebling.mousefix.helper.plist"];
    NSError *err;
    // Remove old file
    if ([NSFileManager.defaultManager fileExistsAtPath:legacyLaunchdPlistPath]) {
        [NSFileManager.defaultManager removeItemAtPath:legacyLaunchdPlistPath error:&err];
        if (err) {
            DDLogError(@"Error while removing legacy launchd plist file: %@", err);
        }
    } else  {
        DDLogInfo(@"No legacy launchd plist file found at: %@", legacyLaunchdPlistPath);
    }
}

+ (NSString *)helperExecutablePathFromLaunchd {
    
    /// Using NSTask to ask launchd about helper status
    NSString * launchctlOutput = [self helperInfoFromLaunchd];
    
    NSString *executablePathRegEx = @"(?<=\"Program\" = \").*(?=\";)";
    ///    NSRegularExpression executablePathRegEx =
    NSRange executablePathRange = [launchctlOutput rangeOfString:executablePathRegEx options:NSRegularExpressionSearch];
    if (executablePathRange.location == NSNotFound) return @"";
    NSString *executablePath = [launchctlOutput substringWithRange:executablePathRange];
    
    return executablePath;
}

#pragma mark - Documentation & other

/// Example output of the `launchctl list mouse.fix.helper` command

/*
 {
     "StandardOutPath" = "/dev/null";
     "LimitLoadToSessionType" = "Aqua";
     "StandardErrorPath" = "/dev/null";
     "MachServices" = {
         "com.nuebling.mac-mouse-fix.helper" = mach-port-object;
     };
     "Label" = "mouse.fix.helper";
     "OnDemand" = false;
     "LastExitStatus" = 0;
     "PID" = 709;
     "Program" = "/Applications/Mac Mouse Fix.app/Contents/Library/LoginItems/Mac Mouse Fix Helper.app/Contents/MacOS/Mac Mouse Fix Helper";
     "PerJobMachServices" = {
         "com.apple.tsm.portname" = mach-port-object;
         "com.apple.axserver" = mach-port-object;
     };
 };
 */

/// Old stuff

/*
 //    NSString *prefPaneSearchString = @"/PreferencePanes/Mouse Fix.prefPane/Contents/Library/LoginItems/Mouse Fix Helper.app/Contents/MacOS/Mouse Fix Helper";
 */

@end<|MERGE_RESOLUTION|>--- conflicted
+++ resolved
@@ -223,7 +223,26 @@
     }
 }
 
-<<<<<<< HEAD
+
++ (BOOL)helperIsActive_Message {
+
+    if (SharedUtility.runningMainApp) {
+        
+        NSNumber *response = (NSNumber *)[SharedMessagePort sendMessage:@"getBundleVersion" withPayload:nil expectingReply:YES];
+        if (response == nil) {
+            return NO;
+        } else {
+            NSNumber *helperVersion = response;
+            NSNumber *mainAppVersion = [NSBundle.mainBundle objectForInfoDictionaryKey:@"CFBundleVersion"];
+            
+            return [helperVersion isEqual:mainAppVersion];
+        }
+    } else {
+        /// Crash
+        assert(false);
+        abort();
+    }
+}
 
 /// helperIsActive_SM from version-3. Merge updates from version-2 and git said that "both modified". Doesn't look like both modified. But I'll leave this here for reference in case something breaks.
 // static BOOL helperIsActive_SM() __API_AVAILABLE(macos(13.0)) {
@@ -235,27 +254,6 @@
     //     DDLogDebug(@"Helper found to be inactive. Status: %ld", (long)service.status);
     // }
     // return result;
-=======
-+ (BOOL)helperIsActive_Message {
-    
-    if (SharedUtility.runningMainApp) {
-        
-        NSNumber *response = (NSNumber *)[SharedMessagePort sendMessage:@"getBundleVersion" withPayload:nil expectingReply:YES];
-        if (response == nil) {
-            return NO;
-        } else {
-            NSNumber *helperVersion = response;
-            NSNumber *mainAppVersion = [NSBundle.mainBundle objectForInfoDictionaryKey:@"CFBundleVersion"];
-            
-            return [helperVersion isEqual: mainAppVersion];
-        }
-    } else {
-        /// Crash
-        assert(false);
-        abort();
-    }
-}
->>>>>>> 2fd387ea
 
 + (BOOL)helperIsActive_SM API_AVAILABLE(macos(13.0)) {
     
