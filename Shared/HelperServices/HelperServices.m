--- conflicted
+++ resolved
@@ -166,30 +166,11 @@
     }
 }
 
-<<<<<<< HEAD
-+ (void)enableHelper_SM:(BOOL)enable error:(NSError * _Nullable * _Nullable)error API_AVAILABLE(macos(13.0)) {
-    
-    /// TODO: Don't call `registerAndReturnError:`. Xcode complains about it.
-=======
 + (NSError *_Nullable)enableHelper_SM:(BOOL)enable API_AVAILABLE(macos(13.0)) {
->>>>>>> 5e5adeb7
     
     /// TODO: Dispatch this stuff to another thread. Xcode analysis on `registerAndReturnError:` says "This method should not be called on the main thread as it may lead to UI unresponsiveness"
 
     if (@available(macos 13.0, *)) {
-<<<<<<< HEAD
-        /// Create error so that `*error` doesn't crash
-        if (error == NULL) {
-            NSError *e1 = [[NSError alloc] init];
-            NSError *__autoreleasing e2 = e1;
-            error = &e2;
-        }
-        
-        /// Do the core (un)registering
-        ///     Edit:
-        ///     - `loginItemServiceWithIdentifier:` would be easier than `registerAndReturnError:`, but it breaks with multiple copies of the app installed.
-        ///     - Edit: Actually, `registerAndReturnError:` also breaks with several versions installed, but maybe it'll be fixed in the future. Also `registerAndReturnError:` allows us to specify 'nice = -10' which makes the scrolling fps and other things better
-=======
             
         /// Create error
         
@@ -198,7 +179,6 @@
         /// Do the core (un)registering
         ///     `loginItemServiceWithIdentifier:` would be easiest but it breaks with multiple copies of the app installed. Also, it doesn't allow for setting niceness and other stuff. So using an agent is better.
         
->>>>>>> 5e5adeb7
         SMAppService *service = [SMAppService agentServiceWithPlistName:@"sm_launchd.plist"];
         if (enable) {
             BOOL success = [service registerAndReturnError:&error];
@@ -281,11 +261,7 @@
     NSError *error;
     [NSFileManager.defaultManager removeItemAtURL:Locator.launchdPlistURL error:&error];
     if (error != nil) {
-<<<<<<< HEAD
         DDLogError(@"Failed to delete launchd.plist file. The helper will likely be re-enabled on startup. Delete the file at \"%@\" to prevent this.", Locator.launchdPlistURL.path);
-=======
-        NSLog(@"Failed to delete launchd.plist file. The helper will likely be re-enabled on startup. Delete the file at \"%@\" to prevent this.", Locator.launchdPlistURL.path); /// TODO: Make this a DDLogError() statement
->>>>>>> 5e5adeb7
     }
 }
 
@@ -527,11 +503,7 @@
     
     if (!launchdPathIsBundlePath && launchdPathExists) {
         
-<<<<<<< HEAD
         DDLogWarn(@"Strange helper: found at: %@ \nbundleExecutable at: %@", launchdPath, Locator.helperBundle.executablePath);
-=======
-        NSLog(@"Strange helper: found at: %@ \nbundleExecutable at: %@", launchdPath, Locator.helperBundle.executablePath);
->>>>>>> 5e5adeb7
         return YES;
     }
     
