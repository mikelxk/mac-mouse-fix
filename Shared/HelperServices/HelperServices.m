--- conflicted
+++ resolved
@@ -65,17 +65,18 @@
 #pragma mark - Core
 
 
-<<<<<<< HEAD
-static BOOL helperIsActive_SM() __API_AVAILABLE(macos(13)) {
-    SMAppService *service = [SMAppService agentServiceWithPlistName:@"sm_launchd.plist"];
-    BOOL result = service.status == SMAppServiceStatusEnabled;
-    if (result) {
-        DDLogDebug(@"Helper found to be active");
-    } else {
-        DDLogDebug(@"Helper found to be inactive. Status: %ld", (long)service.status);
-    }
-    return result;
-=======
+
+/// helperIsActive_SM from version-3. Merge updates from version-2 and git said that "both modified". Doesn't look like both modified. But I'll leave this here for reference in case something breaks.
+// static BOOL helperIsActive_SM() __API_AVAILABLE(macos(13)) {
+    // SMAppService *service = [SMAppService agentServiceWithPlistName:@"sm_launchd.plist"];
+    // BOOL result = service.status == SMAppServiceStatusEnabled;
+    // if (result) {
+    //     DDLogDebug(@"Helper found to be active");
+    // } else {
+    //     DDLogDebug(@"Helper found to be inactive. Status: %ld", (long)service.status);
+    // }
+    // return result;
+
 + (BOOL)helperIsActive_SM API_AVAILABLE(macos(13)) {
     
     if (@available(macOS 13, *)) {
@@ -95,7 +96,6 @@
         ///     This can never happen. Just crashing here so the compiler doesn't complain about missing returns.
         exit(1);
     }
->>>>>>> 15351b5f
 }
 
 static BOOL helperIsActive_PList() {
@@ -128,34 +128,16 @@
 
 + (void) enableHelper_SM:(BOOL)enable error:(NSError * _Nullable * _Nullable)error API_AVAILABLE(macos(13)) {
     
-<<<<<<< HEAD
     /// TODO: Dispatch this stuff to another thread. Xcode analysis on `registerAndReturnError:` says "This method should not be called on the main thread as it may lead to UI unresponsiveness"
     
-    /// Create error so that `*error` doesn't crash
-    if (error == NULL) {
-        NSError *e1 = [[NSError alloc] init];
-        NSError *__autoreleasing e2 = e1;
-        error = &e2;
-    }
-    
-    /// Do the core (un)registering
-    ///     `loginItemServiceWithIdentifier:` would be easiest but it breaks with multiple copies of the app installed.
-    SMAppService *service = [SMAppService agentServiceWithPlistName:@"sm_launchd.plist"];
-    if (enable) {
-        BOOL success = [service registerAndReturnError:error];
-        if (!success){
-            DDLogError(@"Failed to register Helper with error: %@", *error);
-        } else {
-            DDLogInfo(@"Registered Helper!");
-        }
-    } else {
-        BOOL success = [service unregisterAndReturnError:error];
-        if (!success){
-            DDLogError(@"Failed to UNregister Helper with error: %@", *error);
-        } else {
-            DDLogInfo(@"Unregistered Helper.");
-=======
     if (@available(macOS 13, *)) {
+
+        /// Create error so that `*error` doesn't crash
+        if (error == NULL) {
+            NSError *e1 = [[NSError alloc] init];
+            NSError *__autoreleasing e2 = e1;
+            error = &e2;
+        }
         
         /// Do the core (un)registering
         ///     `loginItemServiceWithIdentifier:` would be easiest but it breaks with multiple copies of the app installed.
@@ -174,7 +156,6 @@
             } else {
                 NSLog(@"Unregistered Helper.");
             }
->>>>>>> 15351b5f
         }
     } /// End `if @available`
 }
