//
// --------------------------------------------------------------------------
// AppDelegate.m
// Created for Mac Mouse Fix (https://github.com/noah-nuebling/mac-mouse-fix)
// Created by Noah Nuebling in 2019
// Licensed under the MMF License (https://github.com/noah-nuebling/mac-mouse-fix/blob/master/LICENSE)
// --------------------------------------------------------------------------
//

#import <PreferencePanes/PreferencePanes.h>
#import "AppDelegate.h"
#import "Config.h"
#import "SharedMessagePort.h"
#import "Utility_App.h"
#import "AuthorizeAccessibilityView.h"
#import "HelperServices.h"
#import "SharedUtility.h"
#import "ToastNotificationController.h"
#import "NSView+Additions.h"
#import "AppTranslocationManager.h"
#import "MessagePort_App.h"
#import <Sparkle/Sparkle.h>
#import "SparkleUpdaterController.h"
#import "NSAttributedString+Additions.h"
<<<<<<< HEAD
#import "Mac_Mouse_Fix-Swift.h"
=======
#import "Locator.h"
>>>>>>> 5e5adeb7

@interface AppDelegate ()

@property (weak) IBOutlet NSWindow *window;

@end

@implementation AppDelegate

#pragma mark - IBActions

<<<<<<< HEAD
- (IBAction)openAboutTab:(id)sender {
    [MainAppState.shared.tabViewController coolSelectTabWithIdentifier:@"about" window:nil];
=======
- (IBAction)enableCheckBox:(NSButton *)sender {
    
    BOOL beingEnabled = sender.state;
    sender.state = !sender.state; /// Prevent user from changing checkbox state directly. Instead, we'll do that through the `enableUI` method.
    
    if (beingEnabled) {
        /// We won't enable the UI here directly. Instead, we'll do that from the `handleHelperEnabledMessage` method
    } else { /// Being disabled
        [self enableUI:NO];
    }
    
    [HelperServices enableHelperAsUserAgent:beingEnabled onComplete:^(NSError * _Nullable error) {
        
        dispatch_async(dispatch_get_main_queue(), ^{
            
            /// Give user feedback if MMF is disabled in settings
            if (@available(macos 13.0, *)) {
                if (error.code == 1) { /// Operation not permitted error
                    NSAttributedString *message = [NSAttributedString attributedStringWithMarkdown:@"Mac Mouse Fix was **disabled** in System Settings.\nTo enable Mac Mouse Fix:\n\n1. Go to [Login Items Settings](x-apple.systempreferences:com.apple.LoginItems-Settings.extension)\n2. Switch on \'Mac Mouse Fix.app\'"];
                    [MFNotificationController attachNotificationWithMessage:message toWindow:self.window forDuration:0.0];
                    
                }
            }
        });
    }];
    /// ^ We enable/disable the helper.
    ///  After enabling, the helper will send a message to the main app confirming that it has been enabled (received by `AppDelegate + handleHelperEnabledMessage`). Only when that message is received, will we change the state of the checkbox and the rest of the UI to enabled.
    ///  This should make the checkbox state more accurately reflect what's going on when something goes wrong with enabling the helper, making things less confusing to users who experience issues enabling MMF.
    ///  We only do this for enabling and not for disabling, because disabling always seems to work. Another reason we're not applying this for disabling is that it could lead to issues if the helper just crashes and doesn't send an "I'm being disabled" message before quitting. In that case the checkbox would just stay enabled.
    
}
+ (void)handleHelperEnabledMessage {
    
    if (self.instance.UIDisabled) {
        /// Enable UI
        [self.instance enableUI:YES];
        /// Flash Notification
//        NSAttributedString *message = [[NSAttributedString alloc] initWithString:@"Mac Mouse Fix will stay enabled after you restart your Mac"];
//        message = [message attributedStringBySettingFontSize:NSFont.smallSystemFontSize];
//        [MFNotificationController attachNotificationWithMessage:message toWindow:AppDelegate.mainWindow forDuration:-1 alignment:kMFNotificationAlignmentBottomMiddle];
    }
>>>>>>> 5e5adeb7
}

- (IBAction)activateLicense:(id)sender {
    [LicenseSheetController add];
}

#pragma mark - Interface funcs

/// TODO: Remove these in favor of MainAppState.swift

+ (AppDelegate *)instance {
    return (AppDelegate *)NSApp.delegate;
}
+ (NSWindow *)mainWindow {
    return self.instance.window;
}

#pragma mark - Handle URLs

- (void)handleURLWithEvent:(NSAppleEventDescriptor *)event reply:(NSAppleEventDescriptor *)reply {
    
    DDLogDebug(@"Handling URL: %@", event.description);
    NSString *address = [[event paramDescriptorForKeyword:keyDirectObject] stringValue];
    NSURL *url = [NSURL URLWithString:address];
    
    NSURLComponents *components = [NSURLComponents componentsWithURL:url resolvingAgainstBaseURL:YES];
    assert([components.scheme isEqual:@"macmousefix"]); /// Assert because we should only receive URLs with this scheme
    
    NSString *path = components.path;
    
    if ([path isEqual:@"activate"]) {
        
        /// Open the license activation UI
        
        [LicenseSheetController add];
        
    } else if ([path isEqual:@"disable"]) {
        
        /// Switch to the general tab and then disable the helper
        
        /// Gather info
        NSString *currentTab = MainAppState.shared.tabViewController.identifierOfSelectedTab;
        BOOL willSwitch = ![currentTab isEqual:@"general"];
        BOOL windowExists = self.window != nil;
        
        /// Get delays
        double preSwitchDelay = willSwitch && !windowExists ? 0.1 : 0.0; /// Wait until the window exists so the switch works
        double postSwitchDelay = willSwitch ? 0.5 : 0.0; /// Wait until the tab switch animation is done before disabling the helper
        
        dispatch_after(dispatch_time(DISPATCH_TIME_NOW, NSEC_PER_SEC * preSwitchDelay), dispatch_get_main_queue(), ^{
                
            if (willSwitch) {
                [MainAppState.shared.tabViewController coolSelectTabWithIdentifier:@"general" window:self.window];
            }
            
            dispatch_after(dispatch_time(DISPATCH_TIME_NOW, NSEC_PER_SEC * postSwitchDelay), dispatch_get_main_queue(), ^{
                
                [EnabledState.shared disable];
            });
        });

    } else {
        DDLogWarn(@"Received URL with unknown path: %@", address);
    }
}

#pragma mark - Init and Lifecycle

/// Define Globals
static NSDictionary *_scrollConfigurations;
static NSDictionary *sideButtonActions;

+ (void)initialize {
    
    if (self == [AppDelegate class]) {
        
        /// Why don't we do these things in applicationDidFinishLaunching?
        ///     TODO: Try moving this to applicationDidFinishLaunching, so we have a unified entryPoint.
        
        /// Setup CocoaLumberjack
        [SharedUtility setupBasicCocoaLumberjackLogging];
        DDLogInfo(@"Main App starting up...");     
        
        /// Remove restart the app untranslocated if it's currently translocated
        /// Need to call this before `MessagePort_App` is initialized, otherwise stuff breaks if app is translocated
        [AppTranslocationManager removeTranslocation];
        
        /// Start parts of the app that depend on the initialization we just did
        [MessagePort_App load_Manual];
        
        /// Need to manually initConfig because it is shared with Helper, and helper uses `load_Manual`
        ///     Edit: What?? That doesn't make sense to me.
        [Config load_Manual];
    }
    
}

- (instancetype)init
{
    self = [super init];
    if (self) {
        /// Init URL handling
        ///     Doesn't work if done in applicationDidFinishLaunching or + initialize
        [NSAppleEventManager.sharedAppleEventManager setEventHandler:self andSelector:@selector(handleURLWithEvent:reply:) forEventClass:kInternetEventClass andEventID:kAEGetURL];
    }
    return self;
}

- (void)applicationWillFinishLaunching:(NSNotification *)notification {
    
}

- (void)applicationDidFinishLaunching:(NSNotification *)notification {
    
#pragma mark Entry point of MainApp
    
    /// Log
    
    DDLogInfo(@"Mac Mouse Fix finished launching");
    
    /// Test titlebarAccessory
    ///     Trying to add accessoryView to titlebar. We want this for app specific settings. Doesn't work so far
    ///     \note This *is* successfully added when we open the main app through the StatusBarItem (using NSWorkspace and the bundle URL)
    if ((NO)) {
        NSTitlebarAccessoryViewController *viewController = [[NSTitlebarAccessoryViewController alloc] initWithNibName:@"MyTitlebarAccessoryViewController" bundle:nil];
        viewController.layoutAttribute = NSLayoutAttributeRight;
        [NSApp.mainWindow addTitlebarAccessoryViewController:viewController];
    }
    
    /// Update licenseConfig
    ///     We only update once on startup and then use`[LicenseConfig getCached]` anywhere else in the main app. (Currrently only the about tab.)
    ///     Notes:
    ///     - If the user launches the app directly into the aboutTab, or switches to it super quickly, then the displayed info won't be up to date, but that's a very minor problem
    ///     - We don't need a similar mechanism in Helper, because it doesn't need to display licenseConfig immediately after user input
    ///     Edit: Turning this off for now because we don't need it.
    
//    [LicenseConfig getOnComplete:^(LicenseConfig * _Nonnull config) { }];
    
#pragma mark Init Sparkle
    
    /// Update app-launch counters
    
    NSInteger launchesOverall;
    NSInteger launchesOfCurrentBundleVersion;
    
<<<<<<< HEAD
    launchesOverall = [(id)config(@"Other.launchesOverall") integerValue];
    launchesOfCurrentBundleVersion = [(id)config(@"Other.launchesOfCurrentBundleVersion") integerValue];
    NSInteger lastLaunchedBundleVersion = [(id)config(@"Other.lastLaunchedBundleVersion") integerValue];
    NSInteger currentBundleVersion = Utility_App.bundleVersion;
=======
    launchesOverall = [config(@"Other.launchesOverall") integerValue];
    launchesOfCurrentBundleVersion = [config(@"Other.launchesOfCurrentBundleVersion") integerValue];
    NSInteger lastLaunchedBundleVersion = [config(@"Other.lastLaunchedBundleVersion") integerValue];
    NSInteger currentBundleVersion = Locator.bundleVersion;
>>>>>>> 5e5adeb7
    
    launchesOverall += 1;
    
    if (currentBundleVersion != lastLaunchedBundleVersion) {
        launchesOfCurrentBundleVersion = 0;
    }
    launchesOfCurrentBundleVersion += 1;
    
    setConfig(@"Other.launchesOfCurrentBundleVersion", @(launchesOfCurrentBundleVersion));
    setConfig(@"Other.launchesOverall", @(launchesOverall));
    setConfig(@"Other.lastLaunchedBundleVersion", @(currentBundleVersion));
    
    
    BOOL firstAppLaunch = launchesOverall == 1; /// App is launched for the first time
    BOOL firstVersionLaunch = launchesOfCurrentBundleVersion == 1; /// Last time that the app was launched was a different bundle version
    
    /// Configure Sparkle Updater
    ///  (See https://sparkle-project.org/documentation/customization/)
    
    /// Some configuration is done via Info.plist, and seemingly can't be done from code
    /// Some more configuration is done from SparkleUpdaterController.m
    
    SUUpdater *up = SUUpdater.sharedUpdater;
    
    up.automaticallyChecksForUpdates = NO;
    /// ^ We set this to NO because we just always check when the app starts. That's simpler and it's how the old non-Sparkle updater did it so it's a little easier to deal with.
    ///   We also use the `updaterShouldPromptForPermissionToCheckForUpdates:` delegate method to make sure no Sparkle prompt occurs asking the user if they want automatic checks.
    ///   You could also disable this from Info.plist using `SUEnableAutomaticChecks` but that's unnecessary
    
//    up.sendsSystemProfile = NO; /// This is no by default
    up.automaticallyDownloadsUpdates = NO;
    
    BOOL checkForUpdates = [(id)config(@"Other.checkForUpdates") boolValue];
    
    BOOL checkForPrereleases = [(id)config(@"Other.checkForPrereleases") boolValue];
    
    if (firstVersionLaunch && !appState().updaterDidRelaunchApplication) {
        /// TODO: Test if updaterDidRelaunchApplication works.
        ///     It will only work if `SparkleUpdaterDelegate - updaterDidRelaunchApplication:` is called before this
        /// The app (or this version of it) has probably been downloaded from the internet and is running for the first time.
        ///  -> Override check-for-prereleases setting
        if (SharedUtility.runningPreRelease) {
            /// If this is a pre-release version itself, we activate updates to pre-releases
            checkForPrereleases = YES;
        } else {
            /// If this is not a pre-release, then we'll *deactivate* updates to pre-releases
//            checkForPrereleases = NO;
        }
        setConfig(@"Other.checkForPrereleases", @(checkForPrereleases));
    }
    
    /// Write changes to we made to config through setConfig() to file. Also notifies helper app, which is probably unnecessary.
    commitConfig();
    
    /// Check for udates
    
    if (checkForUpdates) {
        
        NSString *feedURLString;
        
        [SparkleUpdaterController enablePrereleaseChannel:checkForPrereleases];
        
        [up checkForUpdatesInBackground];
    }
    
}
- (NSApplicationTerminateReply)applicationShouldTerminate:(NSApplication *)sender {
    DDLogInfo(@"Mac Mouse Fix should terminate");


    return NSTerminateNow;
}

- (void)windowWillClose:(NSNotification *)notification {
//    [UpdateWindow.instance close]; Can't find a way to close Sparkle Window
}

- (BOOL) applicationShouldTerminateAfterLastWindowClosed:(NSApplication *)app {
    return YES;
}

@end<|MERGE_RESOLUTION|>--- conflicted
+++ resolved
@@ -22,11 +22,8 @@
 #import <Sparkle/Sparkle.h>
 #import "SparkleUpdaterController.h"
 #import "NSAttributedString+Additions.h"
-<<<<<<< HEAD
 #import "Mac_Mouse_Fix-Swift.h"
-=======
 #import "Locator.h"
->>>>>>> 5e5adeb7
 
 @interface AppDelegate ()
 
@@ -38,52 +35,8 @@
 
 #pragma mark - IBActions
 
-<<<<<<< HEAD
 - (IBAction)openAboutTab:(id)sender {
     [MainAppState.shared.tabViewController coolSelectTabWithIdentifier:@"about" window:nil];
-=======
-- (IBAction)enableCheckBox:(NSButton *)sender {
-    
-    BOOL beingEnabled = sender.state;
-    sender.state = !sender.state; /// Prevent user from changing checkbox state directly. Instead, we'll do that through the `enableUI` method.
-    
-    if (beingEnabled) {
-        /// We won't enable the UI here directly. Instead, we'll do that from the `handleHelperEnabledMessage` method
-    } else { /// Being disabled
-        [self enableUI:NO];
-    }
-    
-    [HelperServices enableHelperAsUserAgent:beingEnabled onComplete:^(NSError * _Nullable error) {
-        
-        dispatch_async(dispatch_get_main_queue(), ^{
-            
-            /// Give user feedback if MMF is disabled in settings
-            if (@available(macos 13.0, *)) {
-                if (error.code == 1) { /// Operation not permitted error
-                    NSAttributedString *message = [NSAttributedString attributedStringWithMarkdown:@"Mac Mouse Fix was **disabled** in System Settings.\nTo enable Mac Mouse Fix:\n\n1. Go to [Login Items Settings](x-apple.systempreferences:com.apple.LoginItems-Settings.extension)\n2. Switch on \'Mac Mouse Fix.app\'"];
-                    [MFNotificationController attachNotificationWithMessage:message toWindow:self.window forDuration:0.0];
-                    
-                }
-            }
-        });
-    }];
-    /// ^ We enable/disable the helper.
-    ///  After enabling, the helper will send a message to the main app confirming that it has been enabled (received by `AppDelegate + handleHelperEnabledMessage`). Only when that message is received, will we change the state of the checkbox and the rest of the UI to enabled.
-    ///  This should make the checkbox state more accurately reflect what's going on when something goes wrong with enabling the helper, making things less confusing to users who experience issues enabling MMF.
-    ///  We only do this for enabling and not for disabling, because disabling always seems to work. Another reason we're not applying this for disabling is that it could lead to issues if the helper just crashes and doesn't send an "I'm being disabled" message before quitting. In that case the checkbox would just stay enabled.
-    
-}
-+ (void)handleHelperEnabledMessage {
-    
-    if (self.instance.UIDisabled) {
-        /// Enable UI
-        [self.instance enableUI:YES];
-        /// Flash Notification
-//        NSAttributedString *message = [[NSAttributedString alloc] initWithString:@"Mac Mouse Fix will stay enabled after you restart your Mac"];
-//        message = [message attributedStringBySettingFontSize:NSFont.smallSystemFontSize];
-//        [MFNotificationController attachNotificationWithMessage:message toWindow:AppDelegate.mainWindow forDuration:-1 alignment:kMFNotificationAlignmentBottomMiddle];
-    }
->>>>>>> 5e5adeb7
 }
 
 - (IBAction)activateLicense:(id)sender {
@@ -229,17 +182,10 @@
     NSInteger launchesOverall;
     NSInteger launchesOfCurrentBundleVersion;
     
-<<<<<<< HEAD
-    launchesOverall = [(id)config(@"Other.launchesOverall") integerValue];
-    launchesOfCurrentBundleVersion = [(id)config(@"Other.launchesOfCurrentBundleVersion") integerValue];
-    NSInteger lastLaunchedBundleVersion = [(id)config(@"Other.lastLaunchedBundleVersion") integerValue];
-    NSInteger currentBundleVersion = Utility_App.bundleVersion;
-=======
     launchesOverall = [config(@"Other.launchesOverall") integerValue];
     launchesOfCurrentBundleVersion = [config(@"Other.launchesOfCurrentBundleVersion") integerValue];
     NSInteger lastLaunchedBundleVersion = [config(@"Other.lastLaunchedBundleVersion") integerValue];
     NSInteger currentBundleVersion = Locator.bundleVersion;
->>>>>>> 5e5adeb7
     
     launchesOverall += 1;
     
