--- conflicted
+++ resolved
@@ -23,13 +23,8 @@
     [super drawRect:dirtyRect];
     
     /// Clip for background drawing
-<<<<<<< HEAD
-    NSRect clippingRect = NSInsetRect(dirtyRect, 1, 0); /// Clip side borders
-    clippingRect.size.height -= 1; /// Clip bottom (?) border
-=======
     NSRect clippingRect = NSInsetRect(dirtyRect, 0, 0); /// Don't Clip side borders (Since 2.2.0 or so we changed the table inset, so this isn't necessary any more.)
     clippingRect.size.height -= 1; /// Clip bottom border
->>>>>>> 9917f25a
     NSRectClip(clippingRect);
     
     /// Get background color
@@ -50,11 +45,7 @@
     NSRectFill(dirtyRect);
         
     
-<<<<<<< HEAD
     if ((NO)) { /// Don't need to draw border manually when using horizontal grid
-=======
-    if (NO) { /// Don't need to draw border manually when using horizontal grid
->>>>>>> 9917f25a
         
         // Clip for border drawing
         NSRect clippingRect = NSInsetRect(dirtyRect, 1, 0); // Clip side borders
