--- conflicted
+++ resolved
@@ -30,25 +30,14 @@
 #import <IOKit/hidsystem/IOHIDServiceClient.h>
 #import <IOKit/hidsystem/IOHIDEventSystemClient.h>
 
-<<<<<<< HEAD
 #import "SharedUtility.h"
 #import "Mac_Mouse_Fix_Helper-Swift.h"
 
-
-
 @implementation DeviceManager
 
 # pragma mark - Vars and properties
 
 static IOHIDManagerRef _manager;
-=======
-#import "Device.h"
-
-@implementation DeviceManager
-
-# pragma mark - Global vars
-static IOHIDManagerRef _HIDManager;
->>>>>>> 641062cf
 static NSMutableArray<Device *> *_attachedDevices;
 
 + (BOOL)devicesAreAttached {
@@ -160,23 +149,10 @@
         /// Attach
         attachIOHIDDevice(device);
         
-<<<<<<< HEAD
         ///  Notify other objects
         [Scroll decide];
         [ButtonInputReceiver decide];
         
-=======
-        Device *newDevice = [Device deviceForIOHIDDevice:device];
-        [_attachedDevices addObject:newDevice];
-        
-        [ScrollControl decide];
-        [ButtonInputReceiver decide];
-        
-        NSLog(@"New matching IOHIDDevice passed filtering and corresponding Device was attached to device manager:\n%@", newDevice);
-        
-        // Testing PointerSpeed
-        //[PointerSpeed setSensitivityViaIORegTo:1000 device:device];
->>>>>>> 641062cf
     } else {
         DDLogInfo(@"New matching IOHIDDevice device didn't pass filtering");
     }
@@ -189,13 +165,8 @@
 
 static void handleDeviceRemoval(void *context, IOReturn result, void *sender, IOHIDDeviceRef device) {
     
-<<<<<<< HEAD
-    Device *removedMFDevice = [Device deviceForIOHIDDevice:device];
-    [_attachedDevices removeObject:removedMFDevice]; /// This might do nothing if this device wasn't contained in _attachedDevice (that's if it didn't pass filtering in `handleDeviceMatching()`)
-=======
     Device *removedDevice = [Device deviceForIOHIDDevice:device];
     [_attachedDevices removeObject:removedDevice]; // This might do nothing if this device wasn't contained in _attachedDevice (that's if it didn't pass filtering in `handleDeviceMatching()`)
->>>>>>> 641062cf
     
     /// Notifiy other objects
     ///     If there aren't any relevant devices attached, then we might want to turn off some parts of the program.
