--- conflicted
+++ resolved
@@ -13,13 +13,10 @@
 #import <ApplicationServices/ApplicationServices.h>
 //#import "CGSPrivate.h"
 #import "SharedUtility.h"
-<<<<<<< HEAD
 #import "Utility_Helper.h"
 #import "CGSCursor.h"
-=======
 #include <sys/types.h>
 #include <sys/sysctl.h>
->>>>>>> 9917f25a
 
 @implementation Utility_Transformation
 
@@ -134,9 +131,6 @@
 }
 + (void)postMouseButton:(MFMouseButtonNumber)button down:(BOOL)down {
     
-<<<<<<< HEAD
-    DDLogDebug(@"POSTING FAKE MOUSE BUTTON EVENT. btn: %d, down: %d", button, down);
-=======
     /// I tried dispatching this event at a point other than the current cursor position, without moving the cursor.
     /// That would maybe help with this issue:  https://github.com/noah-nuebling/mac-mouse-fix/issues/157#issuecomment-932108105)
     /// I couldn't do it, though/ Here's what I tried:
@@ -146,10 +140,7 @@
     ///     CGWarpMousePointer - I'm using this in version-3 branch and has a delay after it where you can't move the poiner at all. If you turn off the delay it doesn't work anymore.
     ///  If feel like this might be impossible because macOS might need this small delay to move the pointer programmatically.
     
-#if DEBUG
-    NSLog(@"POSTING FAKE MOUSE BUTTON EVENT. btn: %d, down: %d", button, down);
-#endif
->>>>>>> 9917f25a
+    DDLogDebug(@"POSTING FAKE MOUSE BUTTON EVENT. btn: %d, down: %d", button, down);
     
     CGEventTapLocation tapLoc = kCGSessionEventTap;
     
