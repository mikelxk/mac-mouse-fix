// !$*UTF8*$!
{
	archiveVersion = 1;
	classes = {
	};
	objectVersion = 54;
	objects = {

/* Begin PBXBuildFile section */
		26741110F3F9E2DAEDD3279A /* libPods-Mac Mouse Fix Accomplice.a in Frameworks */ = {isa = PBXBuildFile; fileRef = 9035471CA1531768F940DEFA /* libPods-Mac Mouse Fix Accomplice.a */; };
		2D937827717D64CDBCC2C443 /* Pods_Mac_Mouse_Fix.framework in Frameworks */ = {isa = PBXBuildFile; fileRef = 24A19E04F97ECEF36516F04A /* Pods_Mac_Mouse_Fix.framework */; };
		4F02C71D2899448900ED0AA8 /* OutputCoordinator.swift in Sources */ = {isa = PBXBuildFile; fileRef = 4F02C71C2899448900ED0AA8 /* OutputCoordinator.swift */; };
		4F09BF58288355170080A5F8 /* PollingRateMeasurer.swift in Sources */ = {isa = PBXBuildFile; fileRef = 4F09BF57288355170080A5F8 /* PollingRateMeasurer.swift */; };
		4F1793A925EEC92000E8309B /* ZipArchive.framework in Frameworks */ = {isa = PBXBuildFile; fileRef = 4F1793A825EEC90900E8309B /* ZipArchive.framework */; };
		4F1793AA25EEC92000E8309B /* ZipArchive.framework in Embed Frameworks */ = {isa = PBXBuildFile; fileRef = 4F1793A825EEC90900E8309B /* ZipArchive.framework */; settings = {ATTRIBUTES = (CodeSignOnCopy, RemoveHeadersOnCopy, ); }; };
		4F1AFE972670EBA900ECA424 /* DragCurve.swift in Sources */ = {isa = PBXBuildFile; fileRef = 4F1AFE962670EBA900ECA424 /* DragCurve.swift */; };
		4F1B83062606E68300AEAF37 /* ButtonLandscapeAssessor.m in Sources */ = {isa = PBXBuildFile; fileRef = 4F1B83052606E68300AEAF37 /* ButtonLandscapeAssessor.m */; };
		4F1B832D26081A5500AEAF37 /* CaptureNotificationCreator.m in Sources */ = {isa = PBXBuildFile; fileRef = 4F1B832C26081A5500AEAF37 /* CaptureNotificationCreator.m */; };
		4F1C51DA260543DD007F4930 /* NSTextField+Additions.m in Sources */ = {isa = PBXBuildFile; fileRef = 4F1C51D9260543DD007F4930 /* NSTextField+Additions.m */; };
		4F1D58192881D880002EB119 /* CombinedLinearCurve.swift in Sources */ = {isa = PBXBuildFile; fileRef = 4F1D58182881D880002EB119 /* CombinedLinearCurve.swift */; };
		4F2CC58727B8D2300084AACE /* HybridCurves.swift in Sources */ = {isa = PBXBuildFile; fileRef = 4F2CC58627B8D2300084AACE /* HybridCurves.swift */; };
		4F2CC58927B8DA8B0084AACE /* Line.swift in Sources */ = {isa = PBXBuildFile; fileRef = 4F2CC58827B8DA8B0084AACE /* Line.swift */; };
		4F2F5DA825FB6FFD0037660A /* AddWindowController.m in Sources */ = {isa = PBXBuildFile; fileRef = 4F2F5DA725FB6FFD0037660A /* AddWindowController.m */; };
		4F2F5DB225FB723D0037660A /* AddWindow.xib in Resources */ = {isa = PBXBuildFile; fileRef = 4F2F5DB125FB723D0037660A /* AddWindow.xib */; };
		4F2FDF332315662500C7BE14 /* main.m in Sources */ = {isa = PBXBuildFile; fileRef = 4F2FDF322315662500C7BE14 /* main.m */; };
		4F319CBB26252A2D004E5F63 /* ButtonGroupRowView.m in Sources */ = {isa = PBXBuildFile; fileRef = 4F319CBA26252A2D004E5F63 /* ButtonGroupRowView.m */; };
		4F37FAD825FDFDC5004C34C4 /* MFScrollView.m in Sources */ = {isa = PBXBuildFile; fileRef = 4F37FAD725FDFDC4004C34C4 /* MFScrollView.m */; };
		4F39BC26263AC31600FDF692 /* Sparkle.framework in Frameworks */ = {isa = PBXBuildFile; fileRef = 4F39BC24263AC2E800FDF692 /* Sparkle.framework */; };
		4F39BC27263AC31600FDF692 /* Sparkle.framework in Embed Frameworks */ = {isa = PBXBuildFile; fileRef = 4F39BC24263AC2E800FDF692 /* Sparkle.framework */; settings = {ATTRIBUTES = (CodeSignOnCopy, RemoveHeadersOnCopy, ); }; };
		4F39BC3B263AF2B000FDF692 /* SparkleUpdaterController.m in Sources */ = {isa = PBXBuildFile; fileRef = 4F39BC3A263AF2B000FDF692 /* SparkleUpdaterController.m */; };
		4F39BC4A263B179200FDF692 /* AppState.m in Sources */ = {isa = PBXBuildFile; fileRef = 4F39BC49263B179200FDF692 /* AppState.m */; };
		4F3A40AB266BBB6200436821 /* AccelerationBezier.swift in Sources */ = {isa = PBXBuildFile; fileRef = 4F3A40AA266BBB6200436821 /* AccelerationBezier.swift */; };
		4F3A40B1266BBC5000436821 /* Curve.swift in Sources */ = {isa = PBXBuildFile; fileRef = 4F3A40B0266BBC5000436821 /* Curve.swift */; };
		4F3A40CB266C44D100436821 /* DisplayLink.m in Sources */ = {isa = PBXBuildFile; fileRef = 4F3A40CA266C44D100436821 /* DisplayLink.m */; };
		4F3A40DA266C5BDF00436821 /* NSScreen+Additions.m in Sources */ = {isa = PBXBuildFile; fileRef = 4F3A40D9266C5BDF00436821 /* NSScreen+Additions.m */; };
		4F3E067E26A2F97D000C9E06 /* URLMenuItem.m in Sources */ = {isa = PBXBuildFile; fileRef = 4F3E067D26A2F97D000C9E06 /* URLMenuItem.m */; };
		4F44FF042606D73D00926A5E /* SharedMessagePort.m in Sources */ = {isa = PBXBuildFile; fileRef = 4F44FF032606D73D00926A5E /* SharedMessagePort.m */; };
		4F44FF052606D73D00926A5E /* SharedMessagePort.m in Sources */ = {isa = PBXBuildFile; fileRef = 4F44FF032606D73D00926A5E /* SharedMessagePort.m */; };
		4F5C2F802885C5D0001B9B8A /* State.swift in Sources */ = {isa = PBXBuildFile; fileRef = 4F5C2F7F2885C5D0001B9B8A /* State.swift */; };
		4F5F3EEE2756DB0A00C350C0 /* RemapsOverrider_old_.swift in Sources */ = {isa = PBXBuildFile; fileRef = 4F5F3EED2756DB0A00C350C0 /* RemapsOverrider_old_.swift */; };
		4F5F3EF12756EC0400C350C0 /* RemapSwizzler.m in Sources */ = {isa = PBXBuildFile; fileRef = 4F5F3EF02756EC0400C350C0 /* RemapSwizzler.m */; };
		4F5F3EF32756F1DB00C350C0 /* ScrollModifiers.swift in Sources */ = {isa = PBXBuildFile; fileRef = 4F5F3EF22756F1DB00C350C0 /* ScrollModifiers.swift */; };
		4F70ECAE267E442D00325A76 /* PointerSpeedExperiments2.m in Sources */ = {isa = PBXBuildFile; fileRef = 4F70ECAD267E442D00325A76 /* PointerSpeedExperiments2.m */; };
		4F70ECB7267E810900325A76 /* IOUtility.m in Sources */ = {isa = PBXBuildFile; fileRef = 4F70ECB6267E810900325A76 /* IOUtility.m */; };
		4F79A7EF26042E2E00076A7E /* ToastNotification.xib in Resources */ = {isa = PBXBuildFile; fileRef = 4F79A7EE26042E2E00076A7E /* ToastNotification.xib */; };
		4F79A81C2604317200076A7E /* ToastNotificationController.m in Sources */ = {isa = PBXBuildFile; fileRef = 4F79A81B2604317200076A7E /* ToastNotificationController.m */; };
		4F79A82B2605074000076A7E /* NSAttributedString+Additions.m in Sources */ = {isa = PBXBuildFile; fileRef = 4F79A82A2605074000076A7E /* NSAttributedString+Additions.m */; };
		4F79A83626051E4A00076A7E /* ToastNotification.m in Sources */ = {isa = PBXBuildFile; fileRef = 4F79A83526051E4A00076A7E /* ToastNotification.m */; };
		4F79C2EA260976950067B381 /* RemapTableTranslator.m in Sources */ = {isa = PBXBuildFile; fileRef = 4F79C2E9260976950067B381 /* RemapTableTranslator.m */; };
		4F7AB0552606698A0008055E /* UIStrings.m in Sources */ = {isa = PBXBuildFile; fileRef = 4F7AB0542606698A0008055E /* UIStrings.m */; };
		4F854D7C2789146900B46E9D /* NSMenu+NSMenu_Additions.m in Sources */ = {isa = PBXBuildFile; fileRef = 4F854D7B2789146900B46E9D /* NSMenu+NSMenu_Additions.m */; };
		4F854D7E2789266A00B46E9D /* sfsymbols.xcassets in Resources */ = {isa = PBXBuildFile; fileRef = 4F854D7D2789266A00B46E9D /* sfsymbols.xcassets */; };
		4F8A8DAD287EEF6200786BCC /* IOHIDAccelerationTableBridge.mm in Sources */ = {isa = PBXBuildFile; fileRef = 4F8A8DAC287EEF6200786BCC /* IOHIDAccelerationTableBridge.mm */; };
		4F8A8DBD287F203D00786BCC /* IOHIDAccelerationTable.cpp in Sources */ = {isa = PBXBuildFile; fileRef = 4F8A8DBC287F203D00786BCC /* IOHIDAccelerationTable.cpp */; };
		4F8A8DBF287F7BBA00786BCC /* NaturalAccelerationCurve.swift in Sources */ = {isa = PBXBuildFile; fileRef = 4F8A8DBE287F7BBA00786BCC /* NaturalAccelerationCurve.swift */; };
		4F8A8DC2287F967000786BCC /* TestAccelerationCurve.swift in Sources */ = {isa = PBXBuildFile; fileRef = 4F8A8DC1287F967000786BCC /* TestAccelerationCurve.swift */; };
		4F8B7E6727B4E32600598B65 /* Animator.swift in Sources */ = {isa = PBXBuildFile; fileRef = 4F8B7E6627B4E32600598B65 /* Animator.swift */; };
		4F8CE7012617738A00D70A76 /* AppTranslocationManager.m in Sources */ = {isa = PBXBuildFile; fileRef = 4F8CE6FF2617738A00D70A76 /* AppTranslocationManager.m */; };
<<<<<<< HEAD
		4F8CF95728686C0100BF5E55 /* PolynomialRegression.m in Sources */ = {isa = PBXBuildFile; fileRef = 4F8CF94328686C0100BF5E55 /* PolynomialRegression.m */; };
		4F8CF95B28686EA200BF5E55 /* DoublesMatrix.m in Sources */ = {isa = PBXBuildFile; fileRef = 4F8CF94528686C0100BF5E55 /* DoublesMatrix.m */; };
		4F8FC13F275DC81900887A0C /* PrefixSwift.swift in Sources */ = {isa = PBXBuildFile; fileRef = 4F8FC13E275DC81900887A0C /* PrefixSwift.swift */; };
		4F8FC140275DC81900887A0C /* PrefixSwift.swift in Sources */ = {isa = PBXBuildFile; fileRef = 4F8FC13E275DC81900887A0C /* PrefixSwift.swift */; };
		4F92A708260F4BF000529D1F /* RemapTableView.m in Sources */ = {isa = PBXBuildFile; fileRef = 4F92A707260F4BF000529D1F /* RemapTableView.m */; };
=======
		4F8F10D0289D6C7B00743B8F /* Device.m in Sources */ = {isa = PBXBuildFile; fileRef = 4FF6667A25F2C93A00689B77 /* Device.m */; };
		4F9111F9289FF34D00D2DD8C /* sm_launchd.plist in Copy sm_launchd.plist */ = {isa = PBXBuildFile; fileRef = 4F9111F4289FF03200D2DD8C /* sm_launchd.plist */; };
		4F92A708260F4BF000529D1F /* MFTableView.m in Sources */ = {isa = PBXBuildFile; fileRef = 4F92A707260F4BF000529D1F /* MFTableView.m */; };
>>>>>>> a8bb4299
		4F92A72D260F6C7800529D1F /* NSView+Additions.m in Sources */ = {isa = PBXBuildFile; fileRef = 4F92A72C260F6C7800529D1F /* NSView+Additions.m */; };
		4F92A73A260F73C600529D1F /* KeyCaptureView.m in Sources */ = {isa = PBXBuildFile; fileRef = 4F92A71D260F667F00529D1F /* KeyCaptureView.m */; };
		4F94F60525E5EC2800D9F24A /* Mac_Mouse_FixTests.m in Sources */ = {isa = PBXBuildFile; fileRef = 4F94F60425E5EC2800D9F24A /* Mac_Mouse_FixTests.m */; };
		4F94F61025E5EC2800D9F24A /* Mac_Mouse_FixUITests.m in Sources */ = {isa = PBXBuildFile; fileRef = 4F94F60F25E5EC2800D9F24A /* Mac_Mouse_FixUITests.m */; };
		4F94F73D25E6146C00D9F24A /* Mac Mouse Fix Helper.app in Copy Helper */ = {isa = PBXBuildFile; fileRef = 4FCECD8021092354001F1078 /* Mac Mouse Fix Helper.app */; settings = {ATTRIBUTES = (RemoveHeadersOnCopy, ); }; };
		4F94F74C25E614B800D9F24A /* Mac Mouse Fix Accomplice in Copy Accomplice */ = {isa = PBXBuildFile; fileRef = 4F2FDF302315662400C7BE14 /* Mac Mouse Fix Accomplice */; settings = {ATTRIBUTES = (CodeSignOnCopy, ); }; };
		4F96060F27B4F92F004D6F6D /* PixelatedAnimator.swift in Sources */ = {isa = PBXBuildFile; fileRef = 4F96060E27B4F92F004D6F6D /* PixelatedAnimator.swift */; };
		4F9C9B58268A29B70083DED0 /* RollingAverage.swift in Sources */ = {isa = PBXBuildFile; fileRef = 4F9C9B57268A29B70083DED0 /* RollingAverage.swift */; };
		4F9C9B60268A29FE0083DED0 /* Smoother.swift in Sources */ = {isa = PBXBuildFile; fileRef = 4F9C9B5F268A29FE0083DED0 /* Smoother.swift */; };
		4F9C9B6B268A2D6F0083DED0 /* CircularBuffer.m in Sources */ = {isa = PBXBuildFile; fileRef = 4F9C9B6A268A2D6F0083DED0 /* CircularBuffer.m */; };
		4F9E59972672A67F004E75F7 /* default_config.plist in Resources */ = {isa = PBXBuildFile; fileRef = 4F9E59962672A67E004E75F7 /* default_config.plist */; };
		4F9E78BF26855BCF002C2309 /* Concurrency.swift in Sources */ = {isa = PBXBuildFile; fileRef = 4F9E78BE26855BCF002C2309 /* Concurrency.swift */; };
		4F9E78C026855BCF002C2309 /* Concurrency.swift in Sources */ = {isa = PBXBuildFile; fileRef = 4F9E78BE26855BCF002C2309 /* Concurrency.swift */; };
		4F9E78D02685E30C002C2309 /* GestureScrollSimulator.m in Sources */ = {isa = PBXBuildFile; fileRef = 4F9E78CE2685E30B002C2309 /* GestureScrollSimulator.m */; };
		4F9E78E3268663B1002C2309 /* ExponentialSmoother.swift in Sources */ = {isa = PBXBuildFile; fileRef = 4F9E78E2268663B1002C2309 /* ExponentialSmoother.swift */; };
		4FA83A29268271E200F3A31B /* PointerSpeed.m in Sources */ = {isa = PBXBuildFile; fileRef = 4FA83A28268271E200F3A31B /* PointerSpeed.m */; };
		4FA83A2E268288D900F3A31B /* PointerConfig.swift in Sources */ = {isa = PBXBuildFile; fileRef = 4FA83A2D268288D900F3A31B /* PointerConfig.swift */; };
		4FA994BE26678AC90007F003 /* ScrollAnalyzer.m in Sources */ = {isa = PBXBuildFile; fileRef = 4FA994BD26678AC90007F003 /* ScrollAnalyzer.m */; };
		4FA9ABCC287B3B590049DE7D /* SharedMessagePort.m in Sources */ = {isa = PBXBuildFile; fileRef = 4F44FF032606D73D00926A5E /* SharedMessagePort.m */; };
		4FAD391426702CD4000CF4FA /* DerivedProperty.swift in Sources */ = {isa = PBXBuildFile; fileRef = 4FD860A9266EC24E004F76C8 /* DerivedProperty.swift */; };
		4FB4F9FE260FDBC800806DDD /* RemapTableUtility.m in Sources */ = {isa = PBXBuildFile; fileRef = 4FB4F9FD260FDBC800806DDD /* RemapTableUtility.m */; };
		4FB4FA202611DD6000806DDD /* KeyCaptureScrollView.m in Sources */ = {isa = PBXBuildFile; fileRef = 4FB4FA1F2611DD6000806DDD /* KeyCaptureScrollView.m */; };
		4FBA3152261758C1006C20F3 /* SharedUtility.m in Sources */ = {isa = PBXBuildFile; fileRef = 4FF6653B25F2C7B000689B77 /* SharedUtility.m */; };
		4FBC943B260F8AA60062F186 /* MASShortcut.m in Sources */ = {isa = PBXBuildFile; fileRef = 4FBC9434260F8AA60062F186 /* MASShortcut.m */; };
		4FBDA14F27B241CE0030E4EA /* GlobalEventTapThread.m in Sources */ = {isa = PBXBuildFile; fileRef = 4FBDA14E27B241CE0030E4EA /* GlobalEventTapThread.m */; };
		4FC55E31285E6F1F00F2FCCF /* GlobalDefaults.swift in Sources */ = {isa = PBXBuildFile; fileRef = 4FC55E2F285E6BF800F2FCCF /* GlobalDefaults.swift */; };
		4FCA07D625F3129B00BFE209 /* RemapTableController.m in Sources */ = {isa = PBXBuildFile; fileRef = 4FCA07D525F3129B00BFE209 /* RemapTableController.m */; };
		4FCC03352757B181002E5A57 /* ScreenDrawer.swift in Sources */ = {isa = PBXBuildFile; fileRef = 4FCC03322757A50C002E5A57 /* ScreenDrawer.swift */; };
		4FD0A71127B295F600FFCD12 /* OtherConfig.swift in Sources */ = {isa = PBXBuildFile; fileRef = 4FD0A71027B295F600FFCD12 /* OtherConfig.swift */; };
		4FD66E0827BB553800F67559 /* CGEventHIDEventBridge.m in Sources */ = {isa = PBXBuildFile; fileRef = 4FD66E0727BB553800F67559 /* CGEventHIDEventBridge.m */; };
		4FD66E0B27BB9BAE00F67559 /* EventUtility.m in Sources */ = {isa = PBXBuildFile; fileRef = 4FD66E0A27BB9BAE00F67559 /* EventUtility.m */; };
		4FD82DDB260575B100664D6F /* ToastNotificationLabel.m in Sources */ = {isa = PBXBuildFile; fileRef = 4FD82DDA260575B100664D6F /* ToastNotificationLabel.m */; };
		4FD86089266E819A004F76C8 /* Pointers.swift in Sources */ = {isa = PBXBuildFile; fileRef = 4FD86088266E819A004F76C8 /* Pointers.swift */; };
		4FD860AA266EC24E004F76C8 /* DerivedProperty.swift in Sources */ = {isa = PBXBuildFile; fileRef = 4FD860A9266EC24E004F76C8 /* DerivedProperty.swift */; };
		4FD860CC266EF55A004F76C8 /* ScrollConfig.swift in Sources */ = {isa = PBXBuildFile; fileRef = 4FD860CB266EF55A004F76C8 /* ScrollConfig.swift */; };
		4FE40B96283A49DD00880BEF /* SharedUtilitySwift.swift in Sources */ = {isa = PBXBuildFile; fileRef = 4FE40B95283A49DD00880BEF /* SharedUtilitySwift.swift */; };
		4FE40B97283A49DD00880BEF /* SharedUtilitySwift.swift in Sources */ = {isa = PBXBuildFile; fileRef = 4FE40B95283A49DD00880BEF /* SharedUtilitySwift.swift */; };
		4FE6CBC428987E8B00B3E829 /* DynamicSystemAnimator.swift in Sources */ = {isa = PBXBuildFile; fileRef = 4FE6CBC328987E8A00B3E829 /* DynamicSystemAnimator.swift */; };
		4FEB660B279350F900E6A111 /* CocoaLumberjack in Frameworks */ = {isa = PBXBuildFile; productRef = 4FEB660A279350F900E6A111 /* CocoaLumberjack */; };
		4FEB660D279350FD00E6A111 /* CocoaLumberjackSwift in Frameworks */ = {isa = PBXBuildFile; productRef = 4FEB660C279350FD00E6A111 /* CocoaLumberjackSwift */; };
		4FEB660F2793510300E6A111 /* CocoaLumberjack in Frameworks */ = {isa = PBXBuildFile; productRef = 4FEB660E2793510300E6A111 /* CocoaLumberjack */; };
		4FEB66112793510800E6A111 /* CocoaLumberjackSwift in Frameworks */ = {isa = PBXBuildFile; productRef = 4FEB66102793510800E6A111 /* CocoaLumberjackSwift */; };
		4FEB66132793510C00E6A111 /* CocoaLumberjack in Frameworks */ = {isa = PBXBuildFile; productRef = 4FEB66122793510C00E6A111 /* CocoaLumberjack */; };
		4FEB66152793510F00E6A111 /* CocoaLumberjackSwift in Frameworks */ = {isa = PBXBuildFile; productRef = 4FEB66142793510F00E6A111 /* CocoaLumberjackSwift */; };
		4FEC9668278BBDC600548604 /* NSColor+Additions.m in Sources */ = {isa = PBXBuildFile; fileRef = 4FEC9667278BBDC600548604 /* NSColor+Additions.m */; };
		4FF0254E27AFF90800923107 /* ModifiedDragOutputThreeFingerSwipe.m in Sources */ = {isa = PBXBuildFile; fileRef = 4FF0254D27AFF90800923107 /* ModifiedDragOutputThreeFingerSwipe.m */; };
		4FF0255127B0033000923107 /* ModifiedDragOutputTwoFingerSwipe.m in Sources */ = {isa = PBXBuildFile; fileRef = 4FF0255027B0033000923107 /* ModifiedDragOutputTwoFingerSwipe.m */; };
		4FF0255427B007FC00923107 /* ModifiedDragOutputFakeDrag.m in Sources */ = {isa = PBXBuildFile; fileRef = 4FF0255327B007FC00923107 /* ModifiedDragOutputFakeDrag.m */; };
		4FF0255727B0091700923107 /* ModifiedDragOutputAddMode.m in Sources */ = {isa = PBXBuildFile; fileRef = 4FF0255627B0091700923107 /* ModifiedDragOutputAddMode.m */; };
		4FF0255F27B013A100923107 /* PointerFreeze.m in Sources */ = {isa = PBXBuildFile; fileRef = 4FF0255E27B013A100923107 /* PointerFreeze.m */; };
		4FF0BD4B266A8B7E003935EA /* Bezier.swift in Sources */ = {isa = PBXBuildFile; fileRef = 4FF0BD4A266A8B7E003935EA /* Bezier.swift */; };
		4FF0BD51266AC10C003935EA /* Math.swift in Sources */ = {isa = PBXBuildFile; fileRef = 4FF0BD50266AC10C003935EA /* Math.swift */; };
		4FF0BD58266ACE32003935EA /* VectorUtility.m in Sources */ = {isa = PBXBuildFile; fileRef = 4FF0BD57266ACE32003935EA /* VectorUtility.m */; };
		4FF6654125F2C7B000689B77 /* default_launchd.plist in Resources */ = {isa = PBXBuildFile; fileRef = 4FF6652E25F2C7B000689B77 /* default_launchd.plist */; };
		4FF6654225F2C7B000689B77 /* default_launchd.plist in Resources */ = {isa = PBXBuildFile; fileRef = 4FF6652E25F2C7B000689B77 /* default_launchd.plist */; };
		4FF6654325F2C7B000689B77 /* HelperServices.m in Sources */ = {isa = PBXBuildFile; fileRef = 4FF6652F25F2C7B000689B77 /* HelperServices.m */; };
		4FF6654425F2C7B000689B77 /* HelperServices.m in Sources */ = {isa = PBXBuildFile; fileRef = 4FF6652F25F2C7B000689B77 /* HelperServices.m */; };
		4FF6654525F2C7B000689B77 /* Objects.m in Sources */ = {isa = PBXBuildFile; fileRef = 4FF6653225F2C7B000689B77 /* Objects.m */; };
		4FF6654625F2C7B000689B77 /* Objects.m in Sources */ = {isa = PBXBuildFile; fileRef = 4FF6653225F2C7B000689B77 /* Objects.m */; };
		4FF6654B25F2C7B000689B77 /* Queue.m in Sources */ = {isa = PBXBuildFile; fileRef = 4FF6653A25F2C7B000689B77 /* Queue.m */; };
		4FF6654C25F2C7B000689B77 /* Queue.m in Sources */ = {isa = PBXBuildFile; fileRef = 4FF6653A25F2C7B000689B77 /* Queue.m */; };
		4FF6654D25F2C7B000689B77 /* SharedUtility.m in Sources */ = {isa = PBXBuildFile; fileRef = 4FF6653B25F2C7B000689B77 /* SharedUtility.m */; };
		4FF6654E25F2C7B000689B77 /* SharedUtility.m in Sources */ = {isa = PBXBuildFile; fileRef = 4FF6653B25F2C7B000689B77 /* SharedUtility.m */; };
		4FF6654F25F2C7B000689B77 /* NSArray+Additions.m in Sources */ = {isa = PBXBuildFile; fileRef = 4FF6653D25F2C7B000689B77 /* NSArray+Additions.m */; };
		4FF6655025F2C7B000689B77 /* NSArray+Additions.m in Sources */ = {isa = PBXBuildFile; fileRef = 4FF6653D25F2C7B000689B77 /* NSArray+Additions.m */; };
		4FF6655125F2C7B000689B77 /* NSMutableDictionary+Additions.m in Sources */ = {isa = PBXBuildFile; fileRef = 4FF6654025F2C7B000689B77 /* NSMutableDictionary+Additions.m */; };
		4FF6655225F2C7B000689B77 /* NSMutableDictionary+Additions.m in Sources */ = {isa = PBXBuildFile; fileRef = 4FF6654025F2C7B000689B77 /* NSMutableDictionary+Additions.m */; };
		4FF6655725F2C7CA00689B77 /* HelperServices.m in Sources */ = {isa = PBXBuildFile; fileRef = 4FF6652F25F2C7B000689B77 /* HelperServices.m */; };
		4FF6655C25F2C7D500689B77 /* Objects.m in Sources */ = {isa = PBXBuildFile; fileRef = 4FF6653225F2C7B000689B77 /* Objects.m */; };
		4FF665ED25F2C92700689B77 /* MFSegmentedControl.m in Sources */ = {isa = PBXBuildFile; fileRef = 4FF665C125F2C92700689B77 /* MFSegmentedControl.m */; };
		4FF665EE25F2C92700689B77 /* OverridePanel.m in Sources */ = {isa = PBXBuildFile; fileRef = 4FF665C225F2C92700689B77 /* OverridePanel.m */; };
		4FF665EF25F2C92700689B77 /* ScrollOverridePanel.xib in Resources */ = {isa = PBXBuildFile; fileRef = 4FF665C325F2C92700689B77 /* ScrollOverridePanel.xib */; };
		4FF665F325F2C92700689B77 /* MoreSheet.m in Sources */ = {isa = PBXBuildFile; fileRef = 4FF665CD25F2C92700689B77 /* MoreSheet.m */; };
		4FF665F425F2C92700689B77 /* MoreSheet.xib in Resources */ = {isa = PBXBuildFile; fileRef = 4FF665CE25F2C92700689B77 /* MoreSheet.xib */; };
		4FF665F525F2C92700689B77 /* ConfigInterface_App.m in Sources */ = {isa = PBXBuildFile; fileRef = 4FF665D125F2C92700689B77 /* ConfigInterface_App.m */; };
		4FF665F725F2C92700689B77 /* Assets.xcassets in Resources */ = {isa = PBXBuildFile; fileRef = 4FF665D525F2C92700689B77 /* Assets.xcassets */; };
		4FF665F825F2C92700689B77 /* MessagePort_App.m in Sources */ = {isa = PBXBuildFile; fileRef = 4FF665D725F2C92700689B77 /* MessagePort_App.m */; };
		4FF665F925F2C92700689B77 /* MouseFix.xib in Resources */ = {isa = PBXBuildFile; fileRef = 4FF665D925F2C92700689B77 /* MouseFix.xib */; };
		4FF665FA25F2C92700689B77 /* AppDelegate.m in Sources */ = {isa = PBXBuildFile; fileRef = 4FF665DB25F2C92700689B77 /* AppDelegate.m */; };
		4FF665FC25F2C92700689B77 /* AuthorizeAccessibilityView.xib in Resources */ = {isa = PBXBuildFile; fileRef = 4FF665DF25F2C92700689B77 /* AuthorizeAccessibilityView.xib */; };
		4FF665FD25F2C92700689B77 /* AuthorizeAccessibilityView.m in Sources */ = {isa = PBXBuildFile; fileRef = 4FF665E025F2C92700689B77 /* AuthorizeAccessibilityView.m */; };
		4FF665FE25F2C92700689B77 /* main.m in Sources */ = {isa = PBXBuildFile; fileRef = 4FF665E325F2C92700689B77 /* main.m */; };
		4FF6660025F2C92700689B77 /* Hyperlink.m in Sources */ = {isa = PBXBuildFile; fileRef = 4FF665E725F2C92700689B77 /* Hyperlink.m */; };
		4FF6660125F2C92700689B77 /* Utility_App.m in Sources */ = {isa = PBXBuildFile; fileRef = 4FF665E825F2C92700689B77 /* Utility_App.m */; };
		4FF6660225F2C92700689B77 /* ClickableImageView.m in Sources */ = {isa = PBXBuildFile; fileRef = 4FF665EB25F2C92700689B77 /* ClickableImageView.m */; };
		4FF6668125F2C93A00689B77 /* FileMonitor.m in Sources */ = {isa = PBXBuildFile; fileRef = 4FF6660925F2C93A00689B77 /* FileMonitor.m */; };
		4FF6668225F2C93A00689B77 /* Config.m in Sources */ = {isa = PBXBuildFile; fileRef = 4FF6660E25F2C93A00689B77 /* Config.m */; };
		4FF6668325F2C93A00689B77 /* Assets.xcassets in Resources */ = {isa = PBXBuildFile; fileRef = 4FF6661025F2C93A00689B77 /* Assets.xcassets */; };
		4FF6668425F2C93A00689B77 /* MessagePort_Helper.m in Sources */ = {isa = PBXBuildFile; fileRef = 4FF6661325F2C93A00689B77 /* MessagePort_Helper.m */; };
		4FF6668525F2C93A00689B77 /* ModifierManager.m in Sources */ = {isa = PBXBuildFile; fileRef = 4FF6661725F2C93A00689B77 /* ModifierManager.m */; };
		4FF6668825F2C93A00689B77 /* ButtonInputReceiver.m in Sources */ = {isa = PBXBuildFile; fileRef = 4FF6661E25F2C93A00689B77 /* ButtonInputReceiver.m */; };
		4FF6668925F2C93A00689B77 /* Scroll.m in Sources */ = {isa = PBXBuildFile; fileRef = 4FF6662125F2C93A00689B77 /* Scroll.m */; };
		4FF6668A25F2C93A00689B77 /* SmoothScroll.m (old) in Resources */ = {isa = PBXBuildFile; fileRef = 4FF6662325F2C93A00689B77 /* SmoothScroll.m (old) */; };
		4FF6668B25F2C93A00689B77 /* CubicUnitBezier.m in Sources */ = {isa = PBXBuildFile; fileRef = 4FF6662425F2C93A00689B77 /* CubicUnitBezier.m */; };
		4FF6668D25F2C93A00689B77 /* MomentumScroll.h (old) in Resources */ = {isa = PBXBuildFile; fileRef = 4FF6662725F2C93A00689B77 /* MomentumScroll.h (old) */; };
		4FF6668F25F2C93A00689B77 /* SmoothScroll_old_.m in Sources */ = {isa = PBXBuildFile; fileRef = 4FF6662D25F2C93A00689B77 /* SmoothScroll_old_.m */; };
		4FF6669025F2C93A00689B77 /* ScrollModifiers_old_.m in Sources */ = {isa = PBXBuildFile; fileRef = 4FF6662E25F2C93A00689B77 /* ScrollModifiers_old_.m */; };
		4FF6669125F2C93A00689B77 /* ScrollUtility.m in Sources */ = {isa = PBXBuildFile; fileRef = 4FF6662F25F2C93A00689B77 /* ScrollUtility.m */; };
		4FF6669225F2C93A00689B77 /* RoughScroll_old_.m in Sources */ = {isa = PBXBuildFile; fileRef = 4FF6663025F2C93A00689B77 /* RoughScroll_old_.m */; };
		4FF6669325F2C93A00689B77 /* TouchSimulator.m in Sources */ = {isa = PBXBuildFile; fileRef = 4FF6663325F2C93A00689B77 /* TouchSimulator.m */; };
		4FF6669425F2C93A00689B77 /* GestureScrollSimulator_old_.m in Sources */ = {isa = PBXBuildFile; fileRef = 4FF6663425F2C93A00689B77 /* GestureScrollSimulator_old_.m */; };
		4FF6669525F2C93A00689B77 /* ModifiedDrag.m in Sources */ = {isa = PBXBuildFile; fileRef = 4FF6663825F2C93A00689B77 /* ModifiedDrag.m */; };
		4FF6669625F2C93A00689B77 /* Actions.m in Sources */ = {isa = PBXBuildFile; fileRef = 4FF6663B25F2C93A00689B77 /* Actions.m */; };
		4FF6669725F2C93A00689B77 /* TransformationManager.m in Sources */ = {isa = PBXBuildFile; fileRef = 4FF6663D25F2C93A00689B77 /* TransformationManager.m */; };
		4FF6669825F2C93A00689B77 /* SubPixelator.m in Sources */ = {isa = PBXBuildFile; fileRef = 4FF6664025F2C93A00689B77 /* SubPixelator.m */; };
		4FF6669925F2C93A00689B77 /* VectorSubPixelator.m in Sources */ = {isa = PBXBuildFile; fileRef = 4FF6664125F2C93A00689B77 /* VectorSubPixelator.m */; };
		4FF6669A25F2C93A00689B77 /* TransformationUtility.m in Sources */ = {isa = PBXBuildFile; fileRef = 4FF6664225F2C93A00689B77 /* TransformationUtility.m */; };
		4FF6669B25F2C93A00689B77 /* AppDelegate.m in Sources */ = {isa = PBXBuildFile; fileRef = 4FF6664625F2C93A00689B77 /* AppDelegate.m */; };
		4FF6669C25F2C93A00689B77 /* PointerSpeedExperiments.m in Sources */ = {isa = PBXBuildFile; fileRef = 4FF6664925F2C93A00689B77 /* PointerSpeedExperiments.m */; };
		4FF6669D25F2C93A00689B77 /* AccessibilityCheck.m in Sources */ = {isa = PBXBuildFile; fileRef = 4FF6664B25F2C93A00689B77 /* AccessibilityCheck.m */; };
		4FF6669E25F2C93A00689B77 /* MainMenu.xib in Resources */ = {isa = PBXBuildFile; fileRef = 4FF6664F25F2C93A00689B77 /* MainMenu.xib */; };
		4FF6669F25F2C93A00689B77 /* main.m in Sources */ = {isa = PBXBuildFile; fileRef = 4FF6665125F2C93A00689B77 /* main.m */; };
		4FF666A725F2C93A00689B77 /* Device.m in Sources */ = {isa = PBXBuildFile; fileRef = 4FF6667A25F2C93A00689B77 /* Device.m */; };
		4FF666A825F2C93A00689B77 /* DeviceManager.m in Sources */ = {isa = PBXBuildFile; fileRef = 4FF6667D25F2C93A00689B77 /* DeviceManager.m */; };
		4FF666A925F2C93A00689B77 /* HelperUtility.m in Sources */ = {isa = PBXBuildFile; fileRef = 4FF6668025F2C93A00689B77 /* HelperUtility.m */; };
		4FF8C89A28955491007EC31F /* ClickCycle.swift in Sources */ = {isa = PBXBuildFile; fileRef = 4FF8C89928955490007EC31F /* ClickCycle.swift */; };
		4FF8C89E28955DC4007EC31F /* CoolTimer.swift in Sources */ = {isa = PBXBuildFile; fileRef = 4FF8C89D28955DC4007EC31F /* CoolTimer.swift */; };
		4FF8C89F28955DC4007EC31F /* CoolTimer.swift in Sources */ = {isa = PBXBuildFile; fileRef = 4FF8C89D28955DC4007EC31F /* CoolTimer.swift */; };
		4FF8C8A128956DDD007EC31F /* ButtonModifiers.swift in Sources */ = {isa = PBXBuildFile; fileRef = 4FF8C8A028956DDD007EC31F /* ButtonModifiers.swift */; };
		4FF8C8A32895AACB007EC31F /* Buttons.swift in Sources */ = {isa = PBXBuildFile; fileRef = 4FF8C8A22895AACB007EC31F /* Buttons.swift */; };
		4FF93059288026FC0007CCA7 /* PolynomialCappedAccelerationCurve.swift in Sources */ = {isa = PBXBuildFile; fileRef = 4FF93058288026FC0007CCA7 /* PolynomialCappedAccelerationCurve.swift */; };
		4FF9306228806E4F0007CCA7 /* PolyFitObjC.m in Sources */ = {isa = PBXBuildFile; fileRef = 4FF9306128806E4F0007CCA7 /* PolyFitObjC.m */; };
		4FF93063288076600007CCA7 /* PolyFit.cpp in Sources */ = {isa = PBXBuildFile; fileRef = 4FF9305D288060100007CCA7 /* PolyFit.cpp */; };
		4FFBC5A8266977CA001D389B /* DoubleExponentialSmoother.swift in Sources */ = {isa = PBXBuildFile; fileRef = 4FFBC5A7266977CA001D389B /* DoubleExponentialSmoother.swift */; };
		80457D1CE643F8D503131D96 /* Pods_Mac_Mouse_Fix_Helper.framework in Frameworks */ = {isa = PBXBuildFile; fileRef = 5E09D0DF45AFAF30A568B97D /* Pods_Mac_Mouse_Fix_Helper.framework */; };
		B6D5363E56CF13634EB5BD57 /* Pods_Mac_Mouse_Fix_Mac_Mouse_FixUITests.framework in Frameworks */ = {isa = PBXBuildFile; fileRef = 1D8699EFC1F3CB6B37A1522D /* Pods_Mac_Mouse_Fix_Mac_Mouse_FixUITests.framework */; };
		DFE8DFB9E6824183882FB0DB /* Pods_Mac_Mouse_FixTests.framework in Frameworks */ = {isa = PBXBuildFile; fileRef = 4954E06256CFC3F8A8310EEA /* Pods_Mac_Mouse_FixTests.framework */; };
/* End PBXBuildFile section */

/* Begin PBXContainerItemProxy section */
		4F8CF94A28686C0100BF5E55 /* PBXContainerItemProxy */ = {
			isa = PBXContainerItemProxy;
			containerPortal = 4F8CF93428686C0100BF5E55 /* PolynomialRegression.xcodeproj */;
			proxyType = 2;
			remoteGlobalIDString = CA80200A1AB9B747007CDF96;
			remoteInfo = PolynomialRegression;
		};
		4F8CF94C28686C0100BF5E55 /* PBXContainerItemProxy */ = {
			isa = PBXContainerItemProxy;
			containerPortal = 4F8CF93428686C0100BF5E55 /* PolynomialRegression.xcodeproj */;
			proxyType = 2;
			remoteGlobalIDString = CA8020231AB9B747007CDF96;
			remoteInfo = PolynomialRegressionTests;
		};
		4F94F60125E5EC2800D9F24A /* PBXContainerItemProxy */ = {
			isa = PBXContainerItemProxy;
			containerPortal = 4FCECD7821092354001F1078 /* Project object */;
			proxyType = 1;
			remoteGlobalIDString = 4F94F5ED25E5EC2500D9F24A;
			remoteInfo = "Mac Mouse Fix";
		};
		4F94F60C25E5EC2800D9F24A /* PBXContainerItemProxy */ = {
			isa = PBXContainerItemProxy;
			containerPortal = 4FCECD7821092354001F1078 /* Project object */;
			proxyType = 1;
			remoteGlobalIDString = 4F94F5ED25E5EC2500D9F24A;
			remoteInfo = "Mac Mouse Fix";
		};
		4F94F73525E6138800D9F24A /* PBXContainerItemProxy */ = {
			isa = PBXContainerItemProxy;
			containerPortal = 4FCECD7821092354001F1078 /* Project object */;
			proxyType = 1;
			remoteGlobalIDString = 4FCECD7F21092354001F1078;
			remoteInfo = "Mac Mouse Fix Helper";
		};
		4F94F73725E6138C00D9F24A /* PBXContainerItemProxy */ = {
			isa = PBXContainerItemProxy;
			containerPortal = 4FCECD7821092354001F1078 /* Project object */;
			proxyType = 1;
			remoteGlobalIDString = 4F2FDF2F2315662400C7BE14;
			remoteInfo = "Mac Mouse Fix Updater";
		};
/* End PBXContainerItemProxy section */

/* Begin PBXCopyFilesBuildPhase section */
		4F2FDF2E2315662400C7BE14 /* CopyFiles */ = {
			isa = PBXCopyFilesBuildPhase;
			buildActionMask = 12;
			dstPath = usr/share/man/man1;
			dstSubfolderSpec = 1;
			files = (
			);
			runOnlyForDeploymentPostprocessing = 0;
		};
		4F9111F8289FF25D00D2DD8C /* Copy sm_launchd.plist */ = {
			isa = PBXCopyFilesBuildPhase;
			buildActionMask = 2147483647;
			dstPath = Contents/Library/LaunchAgents;
			dstSubfolderSpec = 1;
			files = (
				4F9111F9289FF34D00D2DD8C /* sm_launchd.plist in Copy sm_launchd.plist */,
			);
			name = "Copy sm_launchd.plist";
			runOnlyForDeploymentPostprocessing = 0;
		};
		4F94F68E25E5EF1100D9F24A /* Embed Frameworks */ = {
			isa = PBXCopyFilesBuildPhase;
			buildActionMask = 2147483647;
			dstPath = "";
			dstSubfolderSpec = 10;
			files = (
				4F1793AA25EEC92000E8309B /* ZipArchive.framework in Embed Frameworks */,
				4F39BC27263AC31600FDF692 /* Sparkle.framework in Embed Frameworks */,
			);
			name = "Embed Frameworks";
			runOnlyForDeploymentPostprocessing = 0;
		};
		4F94F72E25E612AB00D9F24A /* Copy Helper */ = {
			isa = PBXCopyFilesBuildPhase;
			buildActionMask = 2147483647;
			dstPath = Contents/Library/LoginItems;
			dstSubfolderSpec = 1;
			files = (
				4F94F73D25E6146C00D9F24A /* Mac Mouse Fix Helper.app in Copy Helper */,
			);
			name = "Copy Helper";
			runOnlyForDeploymentPostprocessing = 0;
		};
		4F94F74B25E6149500D9F24A /* Copy Accomplice */ = {
			isa = PBXCopyFilesBuildPhase;
			buildActionMask = 2147483647;
			dstPath = Contents/Library/LaunchServices;
			dstSubfolderSpec = 1;
			files = (
				4F94F74C25E614B800D9F24A /* Mac Mouse Fix Accomplice in Copy Accomplice */,
			);
			name = "Copy Accomplice";
			runOnlyForDeploymentPostprocessing = 0;
		};
		4F9E5F0726742A20004E75F7 /* Embed Frameworks */ = {
			isa = PBXCopyFilesBuildPhase;
			buildActionMask = 2147483647;
			dstPath = "";
			dstSubfolderSpec = 10;
			files = (
			);
			name = "Embed Frameworks";
			runOnlyForDeploymentPostprocessing = 0;
		};
/* End PBXCopyFilesBuildPhase section */

/* Begin PBXFileReference section */
		0D9BE06E61FEE777A76EEE5A /* Pods-Mac Mouse Fix Helper.debug.xcconfig */ = {isa = PBXFileReference; includeInIndex = 1; lastKnownFileType = text.xcconfig; name = "Pods-Mac Mouse Fix Helper.debug.xcconfig"; path = "Target Support Files/Pods-Mac Mouse Fix Helper/Pods-Mac Mouse Fix Helper.debug.xcconfig"; sourceTree = "<group>"; };
		1D8699EFC1F3CB6B37A1522D /* Pods_Mac_Mouse_Fix_Mac_Mouse_FixUITests.framework */ = {isa = PBXFileReference; explicitFileType = wrapper.framework; includeInIndex = 0; path = Pods_Mac_Mouse_Fix_Mac_Mouse_FixUITests.framework; sourceTree = BUILT_PRODUCTS_DIR; };
		24A19E04F97ECEF36516F04A /* Pods_Mac_Mouse_Fix.framework */ = {isa = PBXFileReference; explicitFileType = wrapper.framework; includeInIndex = 0; path = Pods_Mac_Mouse_Fix.framework; sourceTree = BUILT_PRODUCTS_DIR; };
		287623BA43DEEFBB97312539 /* Pods-Mac Mouse Fix Helper.release.xcconfig */ = {isa = PBXFileReference; includeInIndex = 1; lastKnownFileType = text.xcconfig; name = "Pods-Mac Mouse Fix Helper.release.xcconfig"; path = "Target Support Files/Pods-Mac Mouse Fix Helper/Pods-Mac Mouse Fix Helper.release.xcconfig"; sourceTree = "<group>"; };
		403031DA0EB25C7C3CABCA58 /* Pods-Mac Mouse Fix.debug.xcconfig */ = {isa = PBXFileReference; includeInIndex = 1; lastKnownFileType = text.xcconfig; name = "Pods-Mac Mouse Fix.debug.xcconfig"; path = "Target Support Files/Pods-Mac Mouse Fix/Pods-Mac Mouse Fix.debug.xcconfig"; sourceTree = "<group>"; };
		4954E06256CFC3F8A8310EEA /* Pods_Mac_Mouse_FixTests.framework */ = {isa = PBXFileReference; explicitFileType = wrapper.framework; includeInIndex = 0; path = Pods_Mac_Mouse_FixTests.framework; sourceTree = BUILT_PRODUCTS_DIR; };
		49BE22BB51446F44DE9045AA /* Pods-Mac Mouse FixTests.debug.xcconfig */ = {isa = PBXFileReference; includeInIndex = 1; lastKnownFileType = text.xcconfig; name = "Pods-Mac Mouse FixTests.debug.xcconfig"; path = "Target Support Files/Pods-Mac Mouse FixTests/Pods-Mac Mouse FixTests.debug.xcconfig"; sourceTree = "<group>"; };
		4F02C71C2899448900ED0AA8 /* OutputCoordinator.swift */ = {isa = PBXFileReference; lastKnownFileType = sourcecode.swift; path = OutputCoordinator.swift; sourceTree = "<group>"; };
		4F02C7202899453200ED0AA8 /* OutputCoordinator.h */ = {isa = PBXFileReference; lastKnownFileType = sourcecode.c.h; path = OutputCoordinator.h; sourceTree = "<group>"; };
		4F09BF57288355170080A5F8 /* PollingRateMeasurer.swift */ = {isa = PBXFileReference; lastKnownFileType = sourcecode.swift; path = PollingRateMeasurer.swift; sourceTree = "<group>"; };
		4F15C0C12666779D000337FF /* MainApp.xcconfig */ = {isa = PBXFileReference; lastKnownFileType = text.xcconfig; path = MainApp.xcconfig; sourceTree = "<group>"; };
		4F15C0C22666781F000337FF /* Helper.xcconfig */ = {isa = PBXFileReference; lastKnownFileType = text.xcconfig; path = Helper.xcconfig; sourceTree = "<group>"; };
		4F1793A825EEC90900E8309B /* ZipArchive.framework */ = {isa = PBXFileReference; lastKnownFileType = wrapper.framework; path = ZipArchive.framework; sourceTree = "<group>"; };
		4F18A85727BF6E0200A5703B /* IOHIDEvent-Reconstructed.h */ = {isa = PBXFileReference; lastKnownFileType = sourcecode.c.h; path = "IOHIDEvent-Reconstructed.h"; sourceTree = "<group>"; };
		4F1AFE962670EBA900ECA424 /* DragCurve.swift */ = {isa = PBXFileReference; lastKnownFileType = sourcecode.swift; path = DragCurve.swift; sourceTree = "<group>"; };
		4F1B83042606E68300AEAF37 /* ButtonLandscapeAssessor.h */ = {isa = PBXFileReference; lastKnownFileType = sourcecode.c.h; path = ButtonLandscapeAssessor.h; sourceTree = "<group>"; };
		4F1B83052606E68300AEAF37 /* ButtonLandscapeAssessor.m */ = {isa = PBXFileReference; lastKnownFileType = sourcecode.c.objc; path = ButtonLandscapeAssessor.m; sourceTree = "<group>"; };
		4F1B832B26081A5400AEAF37 /* CaptureNotificationCreator.h */ = {isa = PBXFileReference; lastKnownFileType = sourcecode.c.h; path = CaptureNotificationCreator.h; sourceTree = "<group>"; };
		4F1B832C26081A5500AEAF37 /* CaptureNotificationCreator.m */ = {isa = PBXFileReference; lastKnownFileType = sourcecode.c.objc; path = CaptureNotificationCreator.m; sourceTree = "<group>"; };
		4F1C51D8260543DD007F4930 /* NSTextField+Additions.h */ = {isa = PBXFileReference; lastKnownFileType = sourcecode.c.h; path = "NSTextField+Additions.h"; sourceTree = "<group>"; };
		4F1C51D9260543DD007F4930 /* NSTextField+Additions.m */ = {isa = PBXFileReference; lastKnownFileType = sourcecode.c.objc; path = "NSTextField+Additions.m"; sourceTree = "<group>"; };
		4F1D58182881D880002EB119 /* CombinedLinearCurve.swift */ = {isa = PBXFileReference; lastKnownFileType = sourcecode.swift; path = CombinedLinearCurve.swift; sourceTree = "<group>"; };
		4F2CC58627B8D2300084AACE /* HybridCurves.swift */ = {isa = PBXFileReference; lastKnownFileType = sourcecode.swift; path = HybridCurves.swift; sourceTree = "<group>"; };
		4F2CC58827B8DA8B0084AACE /* Line.swift */ = {isa = PBXFileReference; lastKnownFileType = sourcecode.swift; path = Line.swift; sourceTree = "<group>"; };
		4F2F5DA625FB6FFD0037660A /* AddWindowController.h */ = {isa = PBXFileReference; lastKnownFileType = sourcecode.c.h; path = AddWindowController.h; sourceTree = "<group>"; };
		4F2F5DA725FB6FFD0037660A /* AddWindowController.m */ = {isa = PBXFileReference; lastKnownFileType = sourcecode.c.objc; path = AddWindowController.m; sourceTree = "<group>"; };
		4F2F5DB125FB723D0037660A /* AddWindow.xib */ = {isa = PBXFileReference; lastKnownFileType = file.xib; path = AddWindow.xib; sourceTree = "<group>"; };
		4F2FDF302315662400C7BE14 /* Mac Mouse Fix Accomplice */ = {isa = PBXFileReference; explicitFileType = "compiled.mach-o.executable"; includeInIndex = 0; path = "Mac Mouse Fix Accomplice"; sourceTree = BUILT_PRODUCTS_DIR; };
		4F2FDF322315662500C7BE14 /* main.m */ = {isa = PBXFileReference; lastKnownFileType = sourcecode.c.objc; path = main.m; sourceTree = "<group>"; };
		4F319CB926252A2D004E5F63 /* ButtonGroupRowView.h */ = {isa = PBXFileReference; lastKnownFileType = sourcecode.c.h; path = ButtonGroupRowView.h; sourceTree = "<group>"; };
		4F319CBA26252A2D004E5F63 /* ButtonGroupRowView.m */ = {isa = PBXFileReference; lastKnownFileType = sourcecode.c.objc; path = ButtonGroupRowView.m; sourceTree = "<group>"; };
		4F37FAD725FDFDC4004C34C4 /* MFScrollView.m */ = {isa = PBXFileReference; lastKnownFileType = sourcecode.c.objc; path = MFScrollView.m; sourceTree = "<group>"; };
		4F39BC24263AC2E800FDF692 /* Sparkle.framework */ = {isa = PBXFileReference; lastKnownFileType = wrapper.framework; path = Sparkle.framework; sourceTree = "<group>"; };
		4F39BC39263AF2B000FDF692 /* SparkleUpdaterController.h */ = {isa = PBXFileReference; lastKnownFileType = sourcecode.c.h; path = SparkleUpdaterController.h; sourceTree = "<group>"; };
		4F39BC3A263AF2B000FDF692 /* SparkleUpdaterController.m */ = {isa = PBXFileReference; lastKnownFileType = sourcecode.c.objc; path = SparkleUpdaterController.m; sourceTree = "<group>"; };
		4F39BC48263B179200FDF692 /* AppState.h */ = {isa = PBXFileReference; lastKnownFileType = sourcecode.c.h; path = AppState.h; sourceTree = "<group>"; };
		4F39BC49263B179200FDF692 /* AppState.m */ = {isa = PBXFileReference; lastKnownFileType = sourcecode.c.objc; path = AppState.m; sourceTree = "<group>"; };
		4F39BC89263B692100FDF692 /* Base.xcconfig */ = {isa = PBXFileReference; lastKnownFileType = text.xcconfig; path = Base.xcconfig; sourceTree = "<group>"; };
		4F39BC8A263B693300FDF692 /* MainAppRelease.xcconfig */ = {isa = PBXFileReference; lastKnownFileType = text.xcconfig; path = MainAppRelease.xcconfig; sourceTree = "<group>"; };
		4F39BC8B263B697200FDF692 /* HelperRelease.xcconfig */ = {isa = PBXFileReference; lastKnownFileType = text.xcconfig; path = HelperRelease.xcconfig; sourceTree = "<group>"; };
		4F39BC8C263B6A8800FDF692 /* Release.xcconfig */ = {isa = PBXFileReference; lastKnownFileType = text.xcconfig; path = Release.xcconfig; sourceTree = "<group>"; };
		4F39BC8D263B6A9100FDF692 /* Debug.xcconfig */ = {isa = PBXFileReference; lastKnownFileType = text.xcconfig; path = Debug.xcconfig; sourceTree = "<group>"; };
		4F39BCA4263B6DC200FDF692 /* MainAppDebug.xcconfig */ = {isa = PBXFileReference; lastKnownFileType = text.xcconfig; path = MainAppDebug.xcconfig; sourceTree = "<group>"; };
		4F39BCA5263B6DDA00FDF692 /* HelperDebug.xcconfig */ = {isa = PBXFileReference; lastKnownFileType = text.xcconfig; path = HelperDebug.xcconfig; sourceTree = "<group>"; };
		4F39BCA6263B6E8000FDF692 /* Accomplice.xcconfig */ = {isa = PBXFileReference; lastKnownFileType = text.xcconfig; path = Accomplice.xcconfig; sourceTree = "<group>"; };
		4F39BCD3263B713400FDF692 /* README.md */ = {isa = PBXFileReference; lastKnownFileType = net.daringfireball.markdown; path = README.md; sourceTree = "<group>"; };
		4F39BCE8263B7B1500FDF692 /* README.md */ = {isa = PBXFileReference; lastKnownFileType = net.daringfireball.markdown; path = README.md; sourceTree = "<group>"; };
		4F3A40AA266BBB6200436821 /* AccelerationBezier.swift */ = {isa = PBXFileReference; lastKnownFileType = sourcecode.swift; path = AccelerationBezier.swift; sourceTree = "<group>"; };
		4F3A40B0266BBC5000436821 /* Curve.swift */ = {isa = PBXFileReference; lastKnownFileType = sourcecode.swift; path = Curve.swift; sourceTree = "<group>"; };
		4F3A40C9266C44D100436821 /* DisplayLink.h */ = {isa = PBXFileReference; lastKnownFileType = sourcecode.c.h; path = DisplayLink.h; sourceTree = "<group>"; };
		4F3A40CA266C44D100436821 /* DisplayLink.m */ = {isa = PBXFileReference; lastKnownFileType = sourcecode.c.objc; path = DisplayLink.m; sourceTree = "<group>"; };
		4F3A40D8266C5BDF00436821 /* NSScreen+Additions.h */ = {isa = PBXFileReference; lastKnownFileType = sourcecode.c.h; path = "NSScreen+Additions.h"; sourceTree = "<group>"; };
		4F3A40D9266C5BDF00436821 /* NSScreen+Additions.m */ = {isa = PBXFileReference; lastKnownFileType = sourcecode.c.objc; path = "NSScreen+Additions.m"; sourceTree = "<group>"; };
		4F3CDB272837D889000E28F0 /* ScrollNotes.md */ = {isa = PBXFileReference; lastKnownFileType = net.daringfireball.markdown; path = ScrollNotes.md; sourceTree = "<group>"; };
		4F3E067C26A2F97D000C9E06 /* URLMenuItem.h */ = {isa = PBXFileReference; lastKnownFileType = sourcecode.c.h; path = URLMenuItem.h; sourceTree = "<group>"; };
		4F3E067D26A2F97D000C9E06 /* URLMenuItem.m */ = {isa = PBXFileReference; lastKnownFileType = sourcecode.c.objc; path = URLMenuItem.m; sourceTree = "<group>"; };
		4F44FF022606D73D00926A5E /* SharedMessagePort.h */ = {isa = PBXFileReference; lastKnownFileType = sourcecode.c.h; path = SharedMessagePort.h; sourceTree = "<group>"; };
		4F44FF032606D73D00926A5E /* SharedMessagePort.m */ = {isa = PBXFileReference; lastKnownFileType = sourcecode.c.objc; path = SharedMessagePort.m; sourceTree = "<group>"; };
		4F5C2F7F2885C5D0001B9B8A /* State.swift */ = {isa = PBXFileReference; lastKnownFileType = sourcecode.swift; path = State.swift; sourceTree = "<group>"; };
		4F5F3EED2756DB0A00C350C0 /* RemapsOverrider_old_.swift */ = {isa = PBXFileReference; lastKnownFileType = sourcecode.swift; path = RemapsOverrider_old_.swift; sourceTree = "<group>"; };
		4F5F3EEF2756DD1200C350C0 /* RemapSwizzler.h */ = {isa = PBXFileReference; lastKnownFileType = sourcecode.c.h; path = RemapSwizzler.h; sourceTree = "<group>"; };
		4F5F3EF02756EC0400C350C0 /* RemapSwizzler.m */ = {isa = PBXFileReference; lastKnownFileType = sourcecode.c.objc; path = RemapSwizzler.m; sourceTree = "<group>"; };
		4F5F3EF22756F1DB00C350C0 /* ScrollModifiers.swift */ = {isa = PBXFileReference; lastKnownFileType = sourcecode.swift; path = ScrollModifiers.swift; sourceTree = "<group>"; };
		4F616D6027BDCD56004A6A72 /* ScrollConfigTesting.md */ = {isa = PBXFileReference; lastKnownFileType = net.daringfireball.markdown; path = ScrollConfigTesting.md; sourceTree = "<group>"; };
		4F70ECAC267E442D00325A76 /* PointerSpeedExperiments2.h */ = {isa = PBXFileReference; lastKnownFileType = sourcecode.c.h; path = PointerSpeedExperiments2.h; sourceTree = "<group>"; };
		4F70ECAD267E442D00325A76 /* PointerSpeedExperiments2.m */ = {isa = PBXFileReference; lastKnownFileType = sourcecode.c.objc; path = PointerSpeedExperiments2.m; sourceTree = "<group>"; };
		4F70ECB5267E810900325A76 /* IOUtility.h */ = {isa = PBXFileReference; lastKnownFileType = sourcecode.c.h; path = IOUtility.h; sourceTree = "<group>"; };
		4F70ECB6267E810900325A76 /* IOUtility.m */ = {isa = PBXFileReference; lastKnownFileType = sourcecode.c.objc; path = IOUtility.m; sourceTree = "<group>"; };
		4F77F7C728808DAE00847D0E /* PolyFitNumPy.swift */ = {isa = PBXFileReference; lastKnownFileType = sourcecode.swift; path = PolyFitNumPy.swift; sourceTree = "<group>"; };
		4F79A7EE26042E2E00076A7E /* ToastNotification.xib */ = {isa = PBXFileReference; lastKnownFileType = file.xib; path = ToastNotification.xib; sourceTree = "<group>"; };
		4F79A81A2604317200076A7E /* ToastNotificationController.h */ = {isa = PBXFileReference; lastKnownFileType = sourcecode.c.h; path = ToastNotificationController.h; sourceTree = "<group>"; };
		4F79A81B2604317200076A7E /* ToastNotificationController.m */ = {isa = PBXFileReference; lastKnownFileType = sourcecode.c.objc; path = ToastNotificationController.m; sourceTree = "<group>"; };
		4F79A8292605074000076A7E /* NSAttributedString+Additions.h */ = {isa = PBXFileReference; lastKnownFileType = sourcecode.c.h; path = "NSAttributedString+Additions.h"; sourceTree = "<group>"; };
		4F79A82A2605074000076A7E /* NSAttributedString+Additions.m */ = {isa = PBXFileReference; lastKnownFileType = sourcecode.c.objc; path = "NSAttributedString+Additions.m"; sourceTree = "<group>"; };
		4F79A83426051E4A00076A7E /* ToastNotification.h */ = {isa = PBXFileReference; lastKnownFileType = sourcecode.c.h; path = ToastNotification.h; sourceTree = "<group>"; };
		4F79A83526051E4A00076A7E /* ToastNotification.m */ = {isa = PBXFileReference; lastKnownFileType = sourcecode.c.objc; path = ToastNotification.m; sourceTree = "<group>"; };
		4F79C2E8260976950067B381 /* RemapTableTranslator.h */ = {isa = PBXFileReference; lastKnownFileType = sourcecode.c.h; path = RemapTableTranslator.h; sourceTree = "<group>"; };
		4F79C2E9260976950067B381 /* RemapTableTranslator.m */ = {isa = PBXFileReference; lastKnownFileType = sourcecode.c.objc; path = RemapTableTranslator.m; sourceTree = "<group>"; };
		4F7AB0532606698A0008055E /* UIStrings.h */ = {isa = PBXFileReference; lastKnownFileType = sourcecode.c.h; path = UIStrings.h; sourceTree = "<group>"; };
		4F7AB0542606698A0008055E /* UIStrings.m */ = {isa = PBXFileReference; lastKnownFileType = sourcecode.c.objc; path = UIStrings.m; sourceTree = "<group>"; };
		4F854D7A2789146900B46E9D /* NSMenu+NSMenu_Additions.h */ = {isa = PBXFileReference; lastKnownFileType = sourcecode.c.h; path = "NSMenu+NSMenu_Additions.h"; sourceTree = "<group>"; };
		4F854D7B2789146900B46E9D /* NSMenu+NSMenu_Additions.m */ = {isa = PBXFileReference; lastKnownFileType = sourcecode.c.objc; path = "NSMenu+NSMenu_Additions.m"; sourceTree = "<group>"; };
		4F854D7D2789266A00B46E9D /* sfsymbols.xcassets */ = {isa = PBXFileReference; lastKnownFileType = folder.assetcatalog; path = sfsymbols.xcassets; sourceTree = "<group>"; };
		4F8A8DAC287EEF6200786BCC /* IOHIDAccelerationTableBridge.mm */ = {isa = PBXFileReference; lastKnownFileType = sourcecode.cpp.objcpp; path = IOHIDAccelerationTableBridge.mm; sourceTree = "<group>"; };
		4F8A8DB0287EEF9B00786BCC /* IOHIDAccelerationTableBridge.hpp */ = {isa = PBXFileReference; lastKnownFileType = sourcecode.cpp.h; path = IOHIDAccelerationTableBridge.hpp; sourceTree = "<group>"; };
		4F8A8DB4287EF65800786BCC /* Metal.framework */ = {isa = PBXFileReference; lastKnownFileType = wrapper.framework; name = Metal.framework; path = System/Library/Frameworks/Metal.framework; sourceTree = SDKROOT; };
		4F8A8DB6287EF76200786BCC /* QuartzCore.framework */ = {isa = PBXFileReference; lastKnownFileType = wrapper.framework; name = QuartzCore.framework; path = System/Library/Frameworks/QuartzCore.framework; sourceTree = SDKROOT; };
		4F8A8DB8287EF76A00786BCC /* Foundation.framework */ = {isa = PBXFileReference; lastKnownFileType = wrapper.framework; name = Foundation.framework; path = System/Library/Frameworks/Foundation.framework; sourceTree = SDKROOT; };
		4F8A8DBA287EFB3400786BCC /* IOHIDAccelerationTable.hpp */ = {isa = PBXFileReference; fileEncoding = 4; lastKnownFileType = sourcecode.cpp.h; path = IOHIDAccelerationTable.hpp; sourceTree = "<group>"; };
		4F8A8DBC287F203D00786BCC /* IOHIDAccelerationTable.cpp */ = {isa = PBXFileReference; fileEncoding = 4; lastKnownFileType = sourcecode.cpp.cpp; path = IOHIDAccelerationTable.cpp; sourceTree = "<group>"; };
		4F8A8DBE287F7BBA00786BCC /* NaturalAccelerationCurve.swift */ = {isa = PBXFileReference; lastKnownFileType = sourcecode.swift; path = NaturalAccelerationCurve.swift; sourceTree = "<group>"; };
		4F8A8DC0287F885D00786BCC /* Shorthands.h */ = {isa = PBXFileReference; lastKnownFileType = sourcecode.c.h; path = Shorthands.h; sourceTree = "<group>"; };
		4F8A8DC1287F967000786BCC /* TestAccelerationCurve.swift */ = {isa = PBXFileReference; lastKnownFileType = sourcecode.swift; path = TestAccelerationCurve.swift; sourceTree = "<group>"; };
		4F8B7E6627B4E32600598B65 /* Animator.swift */ = {isa = PBXFileReference; lastKnownFileType = sourcecode.swift; path = Animator.swift; sourceTree = "<group>"; };
		4F8CE6FF2617738A00D70A76 /* AppTranslocationManager.m */ = {isa = PBXFileReference; fileEncoding = 4; lastKnownFileType = sourcecode.c.objc; path = AppTranslocationManager.m; sourceTree = "<group>"; };
		4F8CE7002617738A00D70A76 /* AppTranslocationManager.h */ = {isa = PBXFileReference; fileEncoding = 4; lastKnownFileType = sourcecode.c.h; path = AppTranslocationManager.h; sourceTree = "<group>"; };
<<<<<<< HEAD
		4F8CF93028686C0100BF5E55 /* license.md */ = {isa = PBXFileReference; fileEncoding = 4; lastKnownFileType = net.daringfireball.markdown; path = license.md; sourceTree = "<group>"; };
		4F8CF93228686C0100BF5E55 /* PolynomialRegressionTests.m */ = {isa = PBXFileReference; fileEncoding = 4; lastKnownFileType = sourcecode.c.objc; path = PolynomialRegressionTests.m; sourceTree = "<group>"; };
		4F8CF93328686C0100BF5E55 /* Info.plist */ = {isa = PBXFileReference; fileEncoding = 4; lastKnownFileType = text.plist.xml; path = Info.plist; sourceTree = "<group>"; };
		4F8CF93428686C0100BF5E55 /* PolynomialRegression.xcodeproj */ = {isa = PBXFileReference; lastKnownFileType = "wrapper.pb-project"; path = PolynomialRegression.xcodeproj; sourceTree = "<group>"; };
		4F8CF93728686C0100BF5E55 /* README.md */ = {isa = PBXFileReference; fileEncoding = 4; lastKnownFileType = net.daringfireball.markdown; path = README.md; sourceTree = "<group>"; };
		4F8CF93928686C0100BF5E55 /* AppDelegate.h */ = {isa = PBXFileReference; fileEncoding = 4; lastKnownFileType = sourcecode.c.h; path = AppDelegate.h; sourceTree = "<group>"; };
		4F8CF93A28686C0100BF5E55 /* PolynomialRegression.h */ = {isa = PBXFileReference; fileEncoding = 4; lastKnownFileType = sourcecode.c.h; path = PolynomialRegression.h; sourceTree = "<group>"; };
		4F8CF93B28686C0100BF5E55 /* ViewController.m */ = {isa = PBXFileReference; fileEncoding = 4; lastKnownFileType = sourcecode.c.objc; path = ViewController.m; sourceTree = "<group>"; };
		4F8CF93C28686C0100BF5E55 /* DoublesMatrix.h */ = {isa = PBXFileReference; fileEncoding = 4; lastKnownFileType = sourcecode.c.h; path = DoublesMatrix.h; sourceTree = "<group>"; };
		4F8CF93E28686C0100BF5E55 /* Base */ = {isa = PBXFileReference; lastKnownFileType = file.xib; name = Base; path = Base.lproj/LaunchScreen.xib; sourceTree = "<group>"; };
		4F8CF94028686C0100BF5E55 /* Base */ = {isa = PBXFileReference; lastKnownFileType = file.storyboard; name = Base; path = Base.lproj/Main.storyboard; sourceTree = "<group>"; };
		4F8CF94128686C0100BF5E55 /* main.m */ = {isa = PBXFileReference; fileEncoding = 4; lastKnownFileType = sourcecode.c.objc; path = main.m; sourceTree = "<group>"; };
		4F8CF94228686C0100BF5E55 /* Images.xcassets */ = {isa = PBXFileReference; lastKnownFileType = folder.assetcatalog; path = Images.xcassets; sourceTree = "<group>"; };
		4F8CF94328686C0100BF5E55 /* PolynomialRegression.m */ = {isa = PBXFileReference; fileEncoding = 4; lastKnownFileType = sourcecode.c.objc; path = PolynomialRegression.m; sourceTree = "<group>"; };
		4F8CF94428686C0100BF5E55 /* AppDelegate.m */ = {isa = PBXFileReference; fileEncoding = 4; lastKnownFileType = sourcecode.c.objc; path = AppDelegate.m; sourceTree = "<group>"; };
		4F8CF94528686C0100BF5E55 /* DoublesMatrix.m */ = {isa = PBXFileReference; fileEncoding = 4; lastKnownFileType = sourcecode.c.objc; path = DoublesMatrix.m; sourceTree = "<group>"; };
		4F8CF94628686C0100BF5E55 /* Info.plist */ = {isa = PBXFileReference; fileEncoding = 4; lastKnownFileType = text.plist.xml; path = Info.plist; sourceTree = "<group>"; };
		4F8CF94728686C0100BF5E55 /* ViewController.h */ = {isa = PBXFileReference; fileEncoding = 4; lastKnownFileType = sourcecode.c.h; path = ViewController.h; sourceTree = "<group>"; };
		4F8FC13E275DC81900887A0C /* PrefixSwift.swift */ = {isa = PBXFileReference; lastKnownFileType = sourcecode.swift; path = PrefixSwift.swift; sourceTree = "<group>"; };
		4F92A706260F4BF000529D1F /* RemapTableView.h */ = {isa = PBXFileReference; lastKnownFileType = sourcecode.c.h; path = RemapTableView.h; sourceTree = "<group>"; };
		4F92A707260F4BF000529D1F /* RemapTableView.m */ = {isa = PBXFileReference; lastKnownFileType = sourcecode.c.objc; path = RemapTableView.m; sourceTree = "<group>"; };
=======
		4F9111F4289FF03200D2DD8C /* sm_launchd.plist */ = {isa = PBXFileReference; lastKnownFileType = text.plist.xml; path = sm_launchd.plist; sourceTree = "<group>"; };
		4F92A706260F4BF000529D1F /* MFTableView.h */ = {isa = PBXFileReference; lastKnownFileType = sourcecode.c.h; path = MFTableView.h; sourceTree = "<group>"; };
		4F92A707260F4BF000529D1F /* MFTableView.m */ = {isa = PBXFileReference; lastKnownFileType = sourcecode.c.objc; path = MFTableView.m; sourceTree = "<group>"; };
>>>>>>> a8bb4299
		4F92A71C260F667F00529D1F /* KeyCaptureView.h */ = {isa = PBXFileReference; lastKnownFileType = sourcecode.c.h; path = KeyCaptureView.h; sourceTree = "<group>"; };
		4F92A71D260F667F00529D1F /* KeyCaptureView.m */ = {isa = PBXFileReference; lastKnownFileType = sourcecode.c.objc; path = KeyCaptureView.m; sourceTree = "<group>"; };
		4F92A72B260F6C7800529D1F /* NSView+Additions.h */ = {isa = PBXFileReference; lastKnownFileType = sourcecode.c.h; path = "NSView+Additions.h"; sourceTree = "<group>"; };
		4F92A72C260F6C7800529D1F /* NSView+Additions.m */ = {isa = PBXFileReference; lastKnownFileType = sourcecode.c.objc; path = "NSView+Additions.m"; sourceTree = "<group>"; };
		4F94F5EE25E5EC2500D9F24A /* Mac Mouse Fix.app */ = {isa = PBXFileReference; explicitFileType = wrapper.application; includeInIndex = 0; path = "Mac Mouse Fix.app"; sourceTree = BUILT_PRODUCTS_DIR; };
		4F94F60025E5EC2800D9F24A /* Mac Mouse FixTests.xctest */ = {isa = PBXFileReference; explicitFileType = wrapper.cfbundle; includeInIndex = 0; path = "Mac Mouse FixTests.xctest"; sourceTree = BUILT_PRODUCTS_DIR; };
		4F94F60425E5EC2800D9F24A /* Mac_Mouse_FixTests.m */ = {isa = PBXFileReference; lastKnownFileType = sourcecode.c.objc; path = Mac_Mouse_FixTests.m; sourceTree = "<group>"; };
		4F94F60625E5EC2800D9F24A /* Info.plist */ = {isa = PBXFileReference; lastKnownFileType = text.plist.xml; path = Info.plist; sourceTree = "<group>"; };
		4F94F60B25E5EC2800D9F24A /* Mac Mouse FixUITests.xctest */ = {isa = PBXFileReference; explicitFileType = wrapper.cfbundle; includeInIndex = 0; path = "Mac Mouse FixUITests.xctest"; sourceTree = BUILT_PRODUCTS_DIR; };
		4F94F60F25E5EC2800D9F24A /* Mac_Mouse_FixUITests.m */ = {isa = PBXFileReference; lastKnownFileType = sourcecode.c.objc; path = Mac_Mouse_FixUITests.m; sourceTree = "<group>"; };
		4F94F61125E5EC2800D9F24A /* Info.plist */ = {isa = PBXFileReference; lastKnownFileType = text.plist.xml; path = Info.plist; sourceTree = "<group>"; };
		4F96060E27B4F92F004D6F6D /* PixelatedAnimator.swift */ = {isa = PBXFileReference; lastKnownFileType = sourcecode.swift; path = PixelatedAnimator.swift; sourceTree = "<group>"; };
		4F9C14AD27BAE773008A1479 /* HIDEvent.h */ = {isa = PBXFileReference; lastKnownFileType = sourcecode.c.h; path = HIDEvent.h; sourceTree = "<group>"; };
		4F9C14AE27BAE802008A1479 /* HIDBase.h */ = {isa = PBXFileReference; lastKnownFileType = sourcecode.c.h; path = HIDBase.h; sourceTree = "<group>"; };
		4F9C14AF27BAEA71008A1479 /* HIDEventBase.h */ = {isa = PBXFileReference; lastKnownFileType = sourcecode.c.h; path = HIDEventBase.h; sourceTree = "<group>"; };
		4F9C14B027BAEADF008A1479 /* HIDEventIvar.h */ = {isa = PBXFileReference; lastKnownFileType = sourcecode.c.h; path = HIDEventIvar.h; sourceTree = "<group>"; };
		4F9C14B127BAEAFF008A1479 /* hidobjcbase.h */ = {isa = PBXFileReference; lastKnownFileType = sourcecode.c.h; path = hidobjcbase.h; sourceTree = "<group>"; };
		4F9C14B227BAF1A2008A1479 /* HIDEventAccessors.h */ = {isa = PBXFileReference; lastKnownFileType = sourcecode.c.h; path = HIDEventAccessors.h; sourceTree = "<group>"; };
		4F9C14B327BAF1A2008A1479 /* HIDEvent+HIDEventFields.h */ = {isa = PBXFileReference; lastKnownFileType = sourcecode.c.h; path = "HIDEvent+HIDEventFields.h"; sourceTree = "<group>"; };
		4F9C14B427BAF1A2008A1479 /* HIDEventAccessors_Private.h */ = {isa = PBXFileReference; lastKnownFileType = sourcecode.c.h; path = HIDEventAccessors_Private.h; sourceTree = "<group>"; };
		4F9C14B627BAF21E008A1479 /* MFIOKitImports.h */ = {isa = PBXFileReference; lastKnownFileType = sourcecode.c.h; path = MFIOKitImports.h; sourceTree = "<group>"; };
		4F9C14B727BAF8BF008A1479 /* HIDEventFields.h */ = {isa = PBXFileReference; lastKnownFileType = sourcecode.c.h; path = HIDEventFields.h; sourceTree = "<group>"; };
		4F9C14B927BAF989008A1479 /* IOHIDEventTypes.h */ = {isa = PBXFileReference; lastKnownFileType = sourcecode.c.h; path = IOHIDEventTypes.h; sourceTree = "<group>"; };
		4F9C14BA27BAF9C8008A1479 /* IOHIDEventFieldDefs.h */ = {isa = PBXFileReference; lastKnownFileType = sourcecode.c.h; path = IOHIDEventFieldDefs.h; sourceTree = "<group>"; };
		4F9C14BB27BAFB3A008A1479 /* IOHIDLibPrivate.h */ = {isa = PBXFileReference; lastKnownFileType = sourcecode.c.h; path = IOHIDLibPrivate.h; sourceTree = "<group>"; };
		4F9C14BD27BAFB3A008A1479 /* IOHIDPrivateKeys.h */ = {isa = PBXFileReference; lastKnownFileType = sourcecode.c.h; path = IOHIDPrivateKeys.h; sourceTree = "<group>"; };
		4F9C14BE27BAFB3A008A1479 /* IOHIDLibUserClient.h */ = {isa = PBXFileReference; lastKnownFileType = sourcecode.c.h; path = IOHIDLibUserClient.h; sourceTree = "<group>"; };
		4F9C9B57268A29B70083DED0 /* RollingAverage.swift */ = {isa = PBXFileReference; lastKnownFileType = sourcecode.swift; path = RollingAverage.swift; sourceTree = "<group>"; };
		4F9C9B5F268A29FE0083DED0 /* Smoother.swift */ = {isa = PBXFileReference; lastKnownFileType = sourcecode.swift; path = Smoother.swift; sourceTree = "<group>"; };
		4F9C9B69268A2D6F0083DED0 /* CircularBuffer.h */ = {isa = PBXFileReference; lastKnownFileType = sourcecode.c.h; path = CircularBuffer.h; sourceTree = "<group>"; };
		4F9C9B6A268A2D6F0083DED0 /* CircularBuffer.m */ = {isa = PBXFileReference; lastKnownFileType = sourcecode.c.objc; path = CircularBuffer.m; sourceTree = "<group>"; };
		4F9E59962672A67E004E75F7 /* default_config.plist */ = {isa = PBXFileReference; fileEncoding = 4; lastKnownFileType = text.plist.xml; path = default_config.plist; sourceTree = "<group>"; };
		4F9E78BE26855BCF002C2309 /* Concurrency.swift */ = {isa = PBXFileReference; lastKnownFileType = sourcecode.swift; path = Concurrency.swift; sourceTree = "<group>"; };
		4F9E78CE2685E30B002C2309 /* GestureScrollSimulator.m */ = {isa = PBXFileReference; fileEncoding = 4; lastKnownFileType = sourcecode.c.objc; path = GestureScrollSimulator.m; sourceTree = "<group>"; };
		4F9E78CF2685E30C002C2309 /* GestureScrollSimulator.h */ = {isa = PBXFileReference; fileEncoding = 4; lastKnownFileType = sourcecode.c.h; path = GestureScrollSimulator.h; sourceTree = "<group>"; };
		4F9E78E2268663B1002C2309 /* ExponentialSmoother.swift */ = {isa = PBXFileReference; lastKnownFileType = sourcecode.swift; path = ExponentialSmoother.swift; sourceTree = "<group>"; };
		4FA83A27268271E200F3A31B /* PointerSpeed.h */ = {isa = PBXFileReference; lastKnownFileType = sourcecode.c.h; path = PointerSpeed.h; sourceTree = "<group>"; };
		4FA83A28268271E200F3A31B /* PointerSpeed.m */ = {isa = PBXFileReference; lastKnownFileType = sourcecode.c.objc; path = PointerSpeed.m; sourceTree = "<group>"; };
		4FA83A2D268288D900F3A31B /* PointerConfig.swift */ = {isa = PBXFileReference; lastKnownFileType = sourcecode.swift; path = PointerConfig.swift; sourceTree = "<group>"; };
		4FA994BC26678AC90007F003 /* ScrollAnalyzer.h */ = {isa = PBXFileReference; lastKnownFileType = sourcecode.c.h; path = ScrollAnalyzer.h; sourceTree = "<group>"; };
		4FA994BD26678AC90007F003 /* ScrollAnalyzer.m */ = {isa = PBXFileReference; lastKnownFileType = sourcecode.c.objc; path = ScrollAnalyzer.m; sourceTree = "<group>"; };
		4FB4F9FC260FDBC800806DDD /* RemapTableUtility.h */ = {isa = PBXFileReference; lastKnownFileType = sourcecode.c.h; path = RemapTableUtility.h; sourceTree = "<group>"; };
		4FB4F9FD260FDBC800806DDD /* RemapTableUtility.m */ = {isa = PBXFileReference; lastKnownFileType = sourcecode.c.objc; path = RemapTableUtility.m; sourceTree = "<group>"; };
		4FB4FA1E2611DD6000806DDD /* KeyCaptureScrollView.h */ = {isa = PBXFileReference; lastKnownFileType = sourcecode.c.h; path = KeyCaptureScrollView.h; sourceTree = "<group>"; };
		4FB4FA1F2611DD6000806DDD /* KeyCaptureScrollView.m */ = {isa = PBXFileReference; lastKnownFileType = sourcecode.c.objc; path = KeyCaptureScrollView.m; sourceTree = "<group>"; };
		4FB5FE8A27AE563F0092C9B4 /* MFScrollView.h */ = {isa = PBXFileReference; fileEncoding = 4; lastKnownFileType = sourcecode.c.h; path = MFScrollView.h; sourceTree = "<group>"; };
		4FBC9434260F8AA60062F186 /* MASShortcut.m */ = {isa = PBXFileReference; fileEncoding = 4; lastKnownFileType = sourcecode.c.objc; path = MASShortcut.m; sourceTree = "<group>"; };
		4FBC9436260F8AA60062F186 /* MASShortcut.h */ = {isa = PBXFileReference; fileEncoding = 4; lastKnownFileType = sourcecode.c.h; path = MASShortcut.h; sourceTree = "<group>"; };
		4FBC9437260F8AA60062F186 /* MASKeyMasks.h */ = {isa = PBXFileReference; fileEncoding = 4; lastKnownFileType = sourcecode.c.h; path = MASKeyMasks.h; sourceTree = "<group>"; };
		4FBC9439260F8AA60062F186 /* MASKeyCodes.h */ = {isa = PBXFileReference; fileEncoding = 4; lastKnownFileType = sourcecode.c.h; path = MASKeyCodes.h; sourceTree = "<group>"; };
		4FBDA14D27B241CE0030E4EA /* GlobalEventTapThread.h */ = {isa = PBXFileReference; lastKnownFileType = sourcecode.c.h; path = GlobalEventTapThread.h; sourceTree = "<group>"; };
		4FBDA14E27B241CE0030E4EA /* GlobalEventTapThread.m */ = {isa = PBXFileReference; lastKnownFileType = sourcecode.c.objc; path = GlobalEventTapThread.m; sourceTree = "<group>"; };
		4FBE18BA2666EC4A002A6771 /* WannabePrefixHeader.h */ = {isa = PBXFileReference; lastKnownFileType = sourcecode.c.h; path = WannabePrefixHeader.h; sourceTree = "<group>"; };
		4FC55E2F285E6BF800F2FCCF /* GlobalDefaults.swift */ = {isa = PBXFileReference; lastKnownFileType = sourcecode.swift; path = GlobalDefaults.swift; sourceTree = "<group>"; };
		4FCA07D425F3129B00BFE209 /* RemapTableController.h */ = {isa = PBXFileReference; lastKnownFileType = sourcecode.c.h; path = RemapTableController.h; sourceTree = "<group>"; };
		4FCA07D525F3129B00BFE209 /* RemapTableController.m */ = {isa = PBXFileReference; lastKnownFileType = sourcecode.c.objc; path = RemapTableController.m; sourceTree = "<group>"; };
		4FCC03322757A50C002E5A57 /* ScreenDrawer.swift */ = {isa = PBXFileReference; lastKnownFileType = sourcecode.swift; path = ScreenDrawer.swift; sourceTree = "<group>"; };
		4FCECD8021092354001F1078 /* Mac Mouse Fix Helper.app */ = {isa = PBXFileReference; explicitFileType = wrapper.application; includeInIndex = 0; path = "Mac Mouse Fix Helper.app"; sourceTree = BUILT_PRODUCTS_DIR; };
		4FD0A71027B295F600FFCD12 /* OtherConfig.swift */ = {isa = PBXFileReference; lastKnownFileType = sourcecode.swift; path = OtherConfig.swift; sourceTree = "<group>"; };
		4FD66E0627BB553800F67559 /* CGEventHIDEventBridge.h */ = {isa = PBXFileReference; lastKnownFileType = sourcecode.c.h; path = CGEventHIDEventBridge.h; sourceTree = "<group>"; };
		4FD66E0727BB553800F67559 /* CGEventHIDEventBridge.m */ = {isa = PBXFileReference; lastKnownFileType = sourcecode.c.objc; path = CGEventHIDEventBridge.m; sourceTree = "<group>"; };
		4FD66E0927BB9BAD00F67559 /* EventUtility.h */ = {isa = PBXFileReference; lastKnownFileType = sourcecode.c.h; path = EventUtility.h; sourceTree = "<group>"; };
		4FD66E0A27BB9BAE00F67559 /* EventUtility.m */ = {isa = PBXFileReference; lastKnownFileType = sourcecode.c.objc; path = EventUtility.m; sourceTree = "<group>"; };
		4FD82DD9260575B100664D6F /* ToastNotificationLabel.h */ = {isa = PBXFileReference; lastKnownFileType = sourcecode.c.h; path = ToastNotificationLabel.h; sourceTree = "<group>"; };
		4FD82DDA260575B100664D6F /* ToastNotificationLabel.m */ = {isa = PBXFileReference; lastKnownFileType = sourcecode.c.objc; path = ToastNotificationLabel.m; sourceTree = "<group>"; };
		4FD86058266DBF96004F76C8 /* AnimatorDeclarations.h */ = {isa = PBXFileReference; lastKnownFileType = sourcecode.c.h; path = AnimatorDeclarations.h; sourceTree = "<group>"; };
		4FD8607B266E65E9004F76C8 /* DerivedValueGenerator.swift old */ = {isa = PBXFileReference; lastKnownFileType = text; path = "DerivedValueGenerator.swift old"; sourceTree = "<group>"; };
		4FD86081266E71A5004F76C8 /* DerivedValueGeneratorObjC.h old */ = {isa = PBXFileReference; lastKnownFileType = text; path = "DerivedValueGeneratorObjC.h old"; sourceTree = "<group>"; };
		4FD86082266E71A6004F76C8 /* DerivedValueGeneratorObjC.m old */ = {isa = PBXFileReference; lastKnownFileType = text; path = "DerivedValueGeneratorObjC.m old"; sourceTree = "<group>"; };
		4FD86088266E819A004F76C8 /* Pointers.swift */ = {isa = PBXFileReference; lastKnownFileType = sourcecode.swift; path = Pointers.swift; sourceTree = "<group>"; };
		4FD860A9266EC24E004F76C8 /* DerivedProperty.swift */ = {isa = PBXFileReference; lastKnownFileType = sourcecode.swift; path = DerivedProperty.swift; sourceTree = "<group>"; };
		4FD860CB266EF55A004F76C8 /* ScrollConfig.swift */ = {isa = PBXFileReference; lastKnownFileType = sourcecode.swift; path = ScrollConfig.swift; sourceTree = "<group>"; };
		4FD860DA266EFD64004F76C8 /* ScrollConfigObjC.h */ = {isa = PBXFileReference; fileEncoding = 4; lastKnownFileType = sourcecode.c.h; path = ScrollConfigObjC.h; sourceTree = "<group>"; };
		4FDBC59A234F80C500A46517 /* Accomplice.entitlements */ = {isa = PBXFileReference; lastKnownFileType = text.plist.entitlements; path = Accomplice.entitlements; sourceTree = "<group>"; };
		4FE40B95283A49DD00880BEF /* SharedUtilitySwift.swift */ = {isa = PBXFileReference; lastKnownFileType = sourcecode.swift; path = SharedUtilitySwift.swift; sourceTree = "<group>"; };
		4FE6CBC328987E8A00B3E829 /* DynamicSystemAnimator.swift */ = {isa = PBXFileReference; lastKnownFileType = sourcecode.swift; path = DynamicSystemAnimator.swift; sourceTree = "<group>"; };
		4FE7A0DE28677AD600C33B37 /* Gain Curve Math.tex */ = {isa = PBXFileReference; lastKnownFileType = text; path = "Gain Curve Math.tex"; sourceTree = "<group>"; };
		4FEB6617279376C200E6A111 /* SymbolicHotKeys Reference.txt */ = {isa = PBXFileReference; lastKnownFileType = text; path = "SymbolicHotKeys Reference.txt"; sourceTree = "<group>"; };
		4FEB6618279376C200E6A111 /* notes.md */ = {isa = PBXFileReference; lastKnownFileType = net.daringfireball.markdown; path = notes.md; sourceTree = "<group>"; };
		4FEC9666278BBDC600548604 /* NSColor+Additions.h */ = {isa = PBXFileReference; lastKnownFileType = sourcecode.c.h; path = "NSColor+Additions.h"; sourceTree = "<group>"; };
		4FEC9667278BBDC600548604 /* NSColor+Additions.m */ = {isa = PBXFileReference; lastKnownFileType = sourcecode.c.objc; path = "NSColor+Additions.m"; sourceTree = "<group>"; };
		4FF0254C27AFF90800923107 /* ModifiedDragOutputThreeFingerSwipe.h */ = {isa = PBXFileReference; lastKnownFileType = sourcecode.c.h; path = ModifiedDragOutputThreeFingerSwipe.h; sourceTree = "<group>"; };
		4FF0254D27AFF90800923107 /* ModifiedDragOutputThreeFingerSwipe.m */ = {isa = PBXFileReference; lastKnownFileType = sourcecode.c.objc; path = ModifiedDragOutputThreeFingerSwipe.m; sourceTree = "<group>"; };
		4FF0254F27B0033000923107 /* ModifiedDragOutputTwoFingerSwipe.h */ = {isa = PBXFileReference; lastKnownFileType = sourcecode.c.h; path = ModifiedDragOutputTwoFingerSwipe.h; sourceTree = "<group>"; };
		4FF0255027B0033000923107 /* ModifiedDragOutputTwoFingerSwipe.m */ = {isa = PBXFileReference; lastKnownFileType = sourcecode.c.objc; path = ModifiedDragOutputTwoFingerSwipe.m; sourceTree = "<group>"; };
		4FF0255227B007FC00923107 /* ModifiedDragOutputFakeDrag.h */ = {isa = PBXFileReference; lastKnownFileType = sourcecode.c.h; path = ModifiedDragOutputFakeDrag.h; sourceTree = "<group>"; };
		4FF0255327B007FC00923107 /* ModifiedDragOutputFakeDrag.m */ = {isa = PBXFileReference; lastKnownFileType = sourcecode.c.objc; path = ModifiedDragOutputFakeDrag.m; sourceTree = "<group>"; };
		4FF0255527B0091700923107 /* ModifiedDragOutputAddMode.h */ = {isa = PBXFileReference; lastKnownFileType = sourcecode.c.h; path = ModifiedDragOutputAddMode.h; sourceTree = "<group>"; };
		4FF0255627B0091700923107 /* ModifiedDragOutputAddMode.m */ = {isa = PBXFileReference; lastKnownFileType = sourcecode.c.objc; path = ModifiedDragOutputAddMode.m; sourceTree = "<group>"; };
		4FF0255D27B013A100923107 /* PointerFreeze.h */ = {isa = PBXFileReference; lastKnownFileType = sourcecode.c.h; path = PointerFreeze.h; sourceTree = "<group>"; };
		4FF0255E27B013A100923107 /* PointerFreeze.m */ = {isa = PBXFileReference; lastKnownFileType = sourcecode.c.objc; path = PointerFreeze.m; sourceTree = "<group>"; };
		4FF0BD4A266A8B7E003935EA /* Bezier.swift */ = {isa = PBXFileReference; lastKnownFileType = sourcecode.swift; path = Bezier.swift; sourceTree = "<group>"; };
		4FF0BD50266AC10C003935EA /* Math.swift */ = {isa = PBXFileReference; lastKnownFileType = sourcecode.swift; path = Math.swift; sourceTree = "<group>"; };
		4FF0BD56266ACE32003935EA /* VectorUtility.h */ = {isa = PBXFileReference; lastKnownFileType = sourcecode.c.h; path = VectorUtility.h; sourceTree = "<group>"; };
		4FF0BD57266ACE32003935EA /* VectorUtility.m */ = {isa = PBXFileReference; lastKnownFileType = sourcecode.c.objc; path = VectorUtility.m; sourceTree = "<group>"; };
		4FF0BD5D266ADFE5003935EA /* MathObjc.h */ = {isa = PBXFileReference; lastKnownFileType = sourcecode.c.h; path = MathObjc.h; sourceTree = "<group>"; };
		4FF6652D25F2C7B000689B77 /* HelperServices.h */ = {isa = PBXFileReference; fileEncoding = 4; lastKnownFileType = sourcecode.c.h; path = HelperServices.h; sourceTree = "<group>"; };
		4FF6652E25F2C7B000689B77 /* default_launchd.plist */ = {isa = PBXFileReference; fileEncoding = 4; lastKnownFileType = text.plist.xml; path = default_launchd.plist; sourceTree = "<group>"; };
		4FF6652F25F2C7B000689B77 /* HelperServices.m */ = {isa = PBXFileReference; fileEncoding = 4; lastKnownFileType = sourcecode.c.objc; path = HelperServices.m; sourceTree = "<group>"; };
		4FF6653125F2C7B000689B77 /* Objects.h */ = {isa = PBXFileReference; fileEncoding = 4; lastKnownFileType = sourcecode.c.h; path = Objects.h; sourceTree = "<group>"; };
		4FF6653225F2C7B000689B77 /* Objects.m */ = {isa = PBXFileReference; fileEncoding = 4; lastKnownFileType = sourcecode.c.objc; path = Objects.m; sourceTree = "<group>"; };
		4FF6653325F2C7B000689B77 /* Constants.h */ = {isa = PBXFileReference; fileEncoding = 4; lastKnownFileType = sourcecode.c.h; path = Constants.h; sourceTree = "<group>"; };
		4FF6653825F2C7B000689B77 /* NSArray+Additions.h */ = {isa = PBXFileReference; fileEncoding = 4; lastKnownFileType = sourcecode.c.h; path = "NSArray+Additions.h"; sourceTree = "<group>"; };
		4FF6653925F2C7B000689B77 /* NSMutableDictionary+Additions.h */ = {isa = PBXFileReference; fileEncoding = 4; lastKnownFileType = sourcecode.c.h; path = "NSMutableDictionary+Additions.h"; sourceTree = "<group>"; };
		4FF6653A25F2C7B000689B77 /* Queue.m */ = {isa = PBXFileReference; fileEncoding = 4; lastKnownFileType = sourcecode.c.objc; path = Queue.m; sourceTree = "<group>"; };
		4FF6653B25F2C7B000689B77 /* SharedUtility.m */ = {isa = PBXFileReference; fileEncoding = 4; lastKnownFileType = sourcecode.c.objc; path = SharedUtility.m; sourceTree = "<group>"; };
		4FF6653D25F2C7B000689B77 /* NSArray+Additions.m */ = {isa = PBXFileReference; fileEncoding = 4; lastKnownFileType = sourcecode.c.objc; path = "NSArray+Additions.m"; sourceTree = "<group>"; };
		4FF6653E25F2C7B000689B77 /* SharedUtility.h */ = {isa = PBXFileReference; fileEncoding = 4; lastKnownFileType = sourcecode.c.h; path = SharedUtility.h; sourceTree = "<group>"; };
		4FF6653F25F2C7B000689B77 /* Queue.h */ = {isa = PBXFileReference; fileEncoding = 4; lastKnownFileType = sourcecode.c.h; path = Queue.h; sourceTree = "<group>"; };
		4FF6654025F2C7B000689B77 /* NSMutableDictionary+Additions.m */ = {isa = PBXFileReference; fileEncoding = 4; lastKnownFileType = sourcecode.c.objc; path = "NSMutableDictionary+Additions.m"; sourceTree = "<group>"; };
		4FF665C025F2C92700689B77 /* OverridePanel.h */ = {isa = PBXFileReference; fileEncoding = 4; lastKnownFileType = sourcecode.c.h; path = OverridePanel.h; sourceTree = "<group>"; };
		4FF665C125F2C92700689B77 /* MFSegmentedControl.m */ = {isa = PBXFileReference; fileEncoding = 4; lastKnownFileType = sourcecode.c.objc; path = MFSegmentedControl.m; sourceTree = "<group>"; };
		4FF665C225F2C92700689B77 /* OverridePanel.m */ = {isa = PBXFileReference; fileEncoding = 4; lastKnownFileType = sourcecode.c.objc; path = OverridePanel.m; sourceTree = "<group>"; };
		4FF665C325F2C92700689B77 /* ScrollOverridePanel.xib */ = {isa = PBXFileReference; fileEncoding = 4; lastKnownFileType = file.xib; path = ScrollOverridePanel.xib; sourceTree = "<group>"; };
		4FF665C425F2C92700689B77 /* MFSegmentedControl.h */ = {isa = PBXFileReference; fileEncoding = 4; lastKnownFileType = sourcecode.c.h; path = MFSegmentedControl.h; sourceTree = "<group>"; };
		4FF665C525F2C92700689B77 /* AppDelegate.h */ = {isa = PBXFileReference; fileEncoding = 4; lastKnownFileType = sourcecode.c.h; path = AppDelegate.h; sourceTree = "<group>"; };
		4FF665CD25F2C92700689B77 /* MoreSheet.m */ = {isa = PBXFileReference; fileEncoding = 4; lastKnownFileType = sourcecode.c.objc; path = MoreSheet.m; sourceTree = "<group>"; };
		4FF665CE25F2C92700689B77 /* MoreSheet.xib */ = {isa = PBXFileReference; fileEncoding = 4; lastKnownFileType = file.xib; path = MoreSheet.xib; sourceTree = "<group>"; };
		4FF665CF25F2C92700689B77 /* MoreSheet.h */ = {isa = PBXFileReference; fileEncoding = 4; lastKnownFileType = sourcecode.c.h; path = MoreSheet.h; sourceTree = "<group>"; };
		4FF665D125F2C92700689B77 /* ConfigInterface_App.m */ = {isa = PBXFileReference; fileEncoding = 4; lastKnownFileType = sourcecode.c.objc; path = ConfigInterface_App.m; sourceTree = "<group>"; };
		4FF665D225F2C92700689B77 /* ConfigInterface_App.h */ = {isa = PBXFileReference; fileEncoding = 4; lastKnownFileType = sourcecode.c.h; path = ConfigInterface_App.h; sourceTree = "<group>"; };
		4FF665D525F2C92700689B77 /* Assets.xcassets */ = {isa = PBXFileReference; lastKnownFileType = folder.assetcatalog; path = Assets.xcassets; sourceTree = "<group>"; };
		4FF665D725F2C92700689B77 /* MessagePort_App.m */ = {isa = PBXFileReference; fileEncoding = 4; lastKnownFileType = sourcecode.c.objc; path = MessagePort_App.m; sourceTree = "<group>"; };
		4FF665D825F2C92700689B77 /* MessagePort_App.h */ = {isa = PBXFileReference; fileEncoding = 4; lastKnownFileType = sourcecode.c.h; path = MessagePort_App.h; sourceTree = "<group>"; };
		4FF665DA25F2C92700689B77 /* Base */ = {isa = PBXFileReference; lastKnownFileType = file.xib; name = Base; path = Base.lproj/MouseFix.xib; sourceTree = "<group>"; };
		4FF665DB25F2C92700689B77 /* AppDelegate.m */ = {isa = PBXFileReference; fileEncoding = 4; lastKnownFileType = sourcecode.c.objc; path = AppDelegate.m; sourceTree = "<group>"; };
		4FF665DE25F2C92700689B77 /* AuthorizeAccessibilityView.h */ = {isa = PBXFileReference; fileEncoding = 4; lastKnownFileType = sourcecode.c.h; path = AuthorizeAccessibilityView.h; sourceTree = "<group>"; };
		4FF665DF25F2C92700689B77 /* AuthorizeAccessibilityView.xib */ = {isa = PBXFileReference; fileEncoding = 4; lastKnownFileType = file.xib; path = AuthorizeAccessibilityView.xib; sourceTree = "<group>"; };
		4FF665E025F2C92700689B77 /* AuthorizeAccessibilityView.m */ = {isa = PBXFileReference; fileEncoding = 4; lastKnownFileType = sourcecode.c.objc; path = AuthorizeAccessibilityView.m; sourceTree = "<group>"; };
		4FF665E225F2C92700689B77 /* App.entitlements */ = {isa = PBXFileReference; fileEncoding = 4; lastKnownFileType = text.plist.entitlements; path = App.entitlements; sourceTree = "<group>"; };
		4FF665E325F2C92700689B77 /* main.m */ = {isa = PBXFileReference; fileEncoding = 4; lastKnownFileType = sourcecode.c.objc; path = main.m; sourceTree = "<group>"; };
		4FF665E425F2C92700689B77 /* Info.plist */ = {isa = PBXFileReference; fileEncoding = 4; lastKnownFileType = text.plist.xml; path = Info.plist; sourceTree = "<group>"; };
		4FF665E625F2C92700689B77 /* ClickableImageView.h */ = {isa = PBXFileReference; fileEncoding = 4; lastKnownFileType = sourcecode.c.h; path = ClickableImageView.h; sourceTree = "<group>"; };
		4FF665E725F2C92700689B77 /* Hyperlink.m */ = {isa = PBXFileReference; fileEncoding = 4; lastKnownFileType = sourcecode.c.objc; path = Hyperlink.m; sourceTree = "<group>"; };
		4FF665E825F2C92700689B77 /* Utility_App.m */ = {isa = PBXFileReference; fileEncoding = 4; lastKnownFileType = sourcecode.c.objc; path = Utility_App.m; sourceTree = "<group>"; };
		4FF665E925F2C92700689B77 /* Utility_App.h */ = {isa = PBXFileReference; fileEncoding = 4; lastKnownFileType = sourcecode.c.h; path = Utility_App.h; sourceTree = "<group>"; };
		4FF665EA25F2C92700689B77 /* Hyperlink.h */ = {isa = PBXFileReference; fileEncoding = 4; lastKnownFileType = sourcecode.c.h; path = Hyperlink.h; sourceTree = "<group>"; };
		4FF665EB25F2C92700689B77 /* ClickableImageView.m */ = {isa = PBXFileReference; fileEncoding = 4; lastKnownFileType = sourcecode.c.objc; path = ClickableImageView.m; sourceTree = "<group>"; };
		4FF6660925F2C93A00689B77 /* FileMonitor.m */ = {isa = PBXFileReference; fileEncoding = 4; lastKnownFileType = sourcecode.c.objc; path = FileMonitor.m; sourceTree = "<group>"; };
		4FF6660A25F2C93A00689B77 /* FileMonitor.h */ = {isa = PBXFileReference; fileEncoding = 4; lastKnownFileType = sourcecode.c.h; path = FileMonitor.h; sourceTree = "<group>"; };
		4FF6660B25F2C93A00689B77 /* AppDelegate.h */ = {isa = PBXFileReference; fileEncoding = 4; lastKnownFileType = sourcecode.c.h; path = AppDelegate.h; sourceTree = "<group>"; };
		4FF6660D25F2C93A00689B77 /* Config.h */ = {isa = PBXFileReference; fileEncoding = 4; lastKnownFileType = sourcecode.c.h; path = Config.h; sourceTree = "<group>"; };
		4FF6660E25F2C93A00689B77 /* Config.m */ = {isa = PBXFileReference; fileEncoding = 4; lastKnownFileType = sourcecode.c.objc; path = Config.m; sourceTree = "<group>"; };
		4FF6661025F2C93A00689B77 /* Assets.xcassets */ = {isa = PBXFileReference; lastKnownFileType = folder.assetcatalog; path = Assets.xcassets; sourceTree = "<group>"; };
		4FF6661225F2C93A00689B77 /* MessagePort_Helper.h */ = {isa = PBXFileReference; fileEncoding = 4; lastKnownFileType = sourcecode.c.h; path = MessagePort_Helper.h; sourceTree = "<group>"; };
		4FF6661325F2C93A00689B77 /* MessagePort_Helper.m */ = {isa = PBXFileReference; fileEncoding = 4; lastKnownFileType = sourcecode.c.objc; path = MessagePort_Helper.m; sourceTree = "<group>"; };
		4FF6661625F2C93A00689B77 /* ModifierManager.h */ = {isa = PBXFileReference; fileEncoding = 4; lastKnownFileType = sourcecode.c.h; path = ModifierManager.h; sourceTree = "<group>"; };
		4FF6661725F2C93A00689B77 /* ModifierManager.m */ = {isa = PBXFileReference; fileEncoding = 4; lastKnownFileType = sourcecode.c.objc; path = ModifierManager.m; sourceTree = "<group>"; };
		4FF6661925F2C93A00689B77 /* ButtonTriggerGenerator.m */ = {isa = PBXFileReference; fileEncoding = 4; lastKnownFileType = sourcecode.c.objc; path = ButtonTriggerGenerator.m; sourceTree = "<group>"; };
		4FF6661A25F2C93A00689B77 /* ButtonTriggerHandler.m */ = {isa = PBXFileReference; fileEncoding = 4; lastKnownFileType = sourcecode.c.objc; path = ButtonTriggerHandler.m; sourceTree = "<group>"; };
		4FF6661B25F2C93A00689B77 /* ButtonInputReceiver.h */ = {isa = PBXFileReference; fileEncoding = 4; lastKnownFileType = sourcecode.c.h; path = ButtonInputReceiver.h; sourceTree = "<group>"; };
		4FF6661C25F2C93A00689B77 /* ButtonTriggerGenerator.h */ = {isa = PBXFileReference; fileEncoding = 4; lastKnownFileType = sourcecode.c.h; path = ButtonTriggerGenerator.h; sourceTree = "<group>"; };
		4FF6661D25F2C93A00689B77 /* ButtonTriggerHandler.h */ = {isa = PBXFileReference; fileEncoding = 4; lastKnownFileType = sourcecode.c.h; path = ButtonTriggerHandler.h; sourceTree = "<group>"; };
		4FF6661E25F2C93A00689B77 /* ButtonInputReceiver.m */ = {isa = PBXFileReference; fileEncoding = 4; lastKnownFileType = sourcecode.c.objc; path = ButtonInputReceiver.m; sourceTree = "<group>"; };
		4FF6662025F2C93A00689B77 /* SmoothScroll_old_.h */ = {isa = PBXFileReference; fileEncoding = 4; lastKnownFileType = sourcecode.c.h; path = SmoothScroll_old_.h; sourceTree = "<group>"; };
		4FF6662125F2C93A00689B77 /* Scroll.m */ = {isa = PBXFileReference; fileEncoding = 4; lastKnownFileType = sourcecode.c.objc; path = Scroll.m; sourceTree = "<group>"; };
		4FF6662325F2C93A00689B77 /* SmoothScroll.m (old) */ = {isa = PBXFileReference; fileEncoding = 4; lastKnownFileType = text; path = "SmoothScroll.m (old)"; sourceTree = "<group>"; };
		4FF6662425F2C93A00689B77 /* CubicUnitBezier.m */ = {isa = PBXFileReference; fileEncoding = 4; lastKnownFileType = sourcecode.c.objc; path = CubicUnitBezier.m; sourceTree = "<group>"; };
		4FF6662525F2C93A00689B77 /* SmoothScroll.h (old) */ = {isa = PBXFileReference; fileEncoding = 4; lastKnownFileType = text; path = "SmoothScroll.h (old)"; sourceTree = "<group>"; };
		4FF6662625F2C93A00689B77 /* CubicUnitBezier.h */ = {isa = PBXFileReference; fileEncoding = 4; lastKnownFileType = sourcecode.c.h; path = CubicUnitBezier.h; sourceTree = "<group>"; };
		4FF6662725F2C93A00689B77 /* MomentumScroll.h (old) */ = {isa = PBXFileReference; fileEncoding = 4; lastKnownFileType = text; path = "MomentumScroll.h (old)"; sourceTree = "<group>"; };
		4FF6662825F2C93A00689B77 /* MomentumScroll.m (old) */ = {isa = PBXFileReference; fileEncoding = 4; lastKnownFileType = text; path = "MomentumScroll.m (old)"; sourceTree = "<group>"; };
		4FF6662925F2C93A00689B77 /* ScrollModifiers.h */ = {isa = PBXFileReference; fileEncoding = 4; lastKnownFileType = sourcecode.c.h; path = ScrollModifiers.h; sourceTree = "<group>"; };
		4FF6662A25F2C93A00689B77 /* RoughScroll_old_.h */ = {isa = PBXFileReference; fileEncoding = 4; lastKnownFileType = sourcecode.c.h; path = RoughScroll_old_.h; sourceTree = "<group>"; };
		4FF6662B25F2C93A00689B77 /* ScrollUtility.h */ = {isa = PBXFileReference; fileEncoding = 4; lastKnownFileType = sourcecode.c.h; path = ScrollUtility.h; sourceTree = "<group>"; };
		4FF6662C25F2C93A00689B77 /* Scroll.h */ = {isa = PBXFileReference; fileEncoding = 4; lastKnownFileType = sourcecode.c.h; path = Scroll.h; sourceTree = "<group>"; };
		4FF6662D25F2C93A00689B77 /* SmoothScroll_old_.m */ = {isa = PBXFileReference; fileEncoding = 4; lastKnownFileType = sourcecode.c.objc; path = SmoothScroll_old_.m; sourceTree = "<group>"; };
		4FF6662E25F2C93A00689B77 /* ScrollModifiers_old_.m */ = {isa = PBXFileReference; fileEncoding = 4; lastKnownFileType = sourcecode.c.objc; path = ScrollModifiers_old_.m; sourceTree = "<group>"; };
		4FF6662F25F2C93A00689B77 /* ScrollUtility.m */ = {isa = PBXFileReference; fileEncoding = 4; lastKnownFileType = sourcecode.c.objc; path = ScrollUtility.m; sourceTree = "<group>"; };
		4FF6663025F2C93A00689B77 /* RoughScroll_old_.m */ = {isa = PBXFileReference; fileEncoding = 4; lastKnownFileType = sourcecode.c.objc; path = RoughScroll_old_.m; sourceTree = "<group>"; };
		4FF6663225F2C93A00689B77 /* GestureScrollSimulator_old_.h */ = {isa = PBXFileReference; fileEncoding = 4; lastKnownFileType = sourcecode.c.h; path = GestureScrollSimulator_old_.h; sourceTree = "<group>"; };
		4FF6663325F2C93A00689B77 /* TouchSimulator.m */ = {isa = PBXFileReference; fileEncoding = 4; lastKnownFileType = sourcecode.c.objc; path = TouchSimulator.m; sourceTree = "<group>"; };
		4FF6663425F2C93A00689B77 /* GestureScrollSimulator_old_.m */ = {isa = PBXFileReference; fileEncoding = 4; lastKnownFileType = sourcecode.c.objc; path = GestureScrollSimulator_old_.m; sourceTree = "<group>"; };
		4FF6663525F2C93A00689B77 /* TouchSimulator.h */ = {isa = PBXFileReference; fileEncoding = 4; lastKnownFileType = sourcecode.c.h; path = TouchSimulator.h; sourceTree = "<group>"; };
		4FF6663725F2C93A00689B77 /* ModifiedDrag.h */ = {isa = PBXFileReference; fileEncoding = 4; lastKnownFileType = sourcecode.c.h; path = ModifiedDrag.h; sourceTree = "<group>"; };
		4FF6663825F2C93A00689B77 /* ModifiedDrag.m */ = {isa = PBXFileReference; fileEncoding = 4; lastKnownFileType = sourcecode.c.objc; path = ModifiedDrag.m; sourceTree = "<group>"; };
		4FF6663A25F2C93A00689B77 /* Actions.h */ = {isa = PBXFileReference; fileEncoding = 4; lastKnownFileType = sourcecode.c.h; path = Actions.h; sourceTree = "<group>"; };
		4FF6663B25F2C93A00689B77 /* Actions.m */ = {isa = PBXFileReference; fileEncoding = 4; lastKnownFileType = sourcecode.c.objc; path = Actions.m; sourceTree = "<group>"; };
		4FF6663D25F2C93A00689B77 /* TransformationManager.m */ = {isa = PBXFileReference; fileEncoding = 4; lastKnownFileType = sourcecode.c.objc; path = TransformationManager.m; sourceTree = "<group>"; };
		4FF6663E25F2C93A00689B77 /* TransformationManager.h */ = {isa = PBXFileReference; fileEncoding = 4; lastKnownFileType = sourcecode.c.h; path = TransformationManager.h; sourceTree = "<group>"; };
		4FF6664025F2C93A00689B77 /* SubPixelator.m */ = {isa = PBXFileReference; fileEncoding = 4; lastKnownFileType = sourcecode.c.objc; path = SubPixelator.m; sourceTree = "<group>"; };
		4FF6664125F2C93A00689B77 /* VectorSubPixelator.m */ = {isa = PBXFileReference; fileEncoding = 4; lastKnownFileType = sourcecode.c.objc; path = VectorSubPixelator.m; sourceTree = "<group>"; };
		4FF6664225F2C93A00689B77 /* TransformationUtility.m */ = {isa = PBXFileReference; fileEncoding = 4; lastKnownFileType = sourcecode.c.objc; path = TransformationUtility.m; sourceTree = "<group>"; };
		4FF6664325F2C93A00689B77 /* SubPixelator.h */ = {isa = PBXFileReference; fileEncoding = 4; lastKnownFileType = sourcecode.c.h; path = SubPixelator.h; sourceTree = "<group>"; };
		4FF6664425F2C93A00689B77 /* VectorSubPixelator.h */ = {isa = PBXFileReference; fileEncoding = 4; lastKnownFileType = sourcecode.c.h; path = VectorSubPixelator.h; sourceTree = "<group>"; };
		4FF6664525F2C93A00689B77 /* TransformationUtility.h */ = {isa = PBXFileReference; fileEncoding = 4; lastKnownFileType = sourcecode.c.h; path = TransformationUtility.h; sourceTree = "<group>"; };
		4FF6664625F2C93A00689B77 /* AppDelegate.m */ = {isa = PBXFileReference; fileEncoding = 4; lastKnownFileType = sourcecode.c.objc; path = AppDelegate.m; sourceTree = "<group>"; };
		4FF6664825F2C93A00689B77 /* PointerSpeedExperiments.h */ = {isa = PBXFileReference; fileEncoding = 4; lastKnownFileType = sourcecode.c.h; path = PointerSpeedExperiments.h; sourceTree = "<group>"; };
		4FF6664925F2C93A00689B77 /* PointerSpeedExperiments.m */ = {isa = PBXFileReference; fileEncoding = 4; lastKnownFileType = sourcecode.c.objc; path = PointerSpeedExperiments.m; sourceTree = "<group>"; };
		4FF6664B25F2C93A00689B77 /* AccessibilityCheck.m */ = {isa = PBXFileReference; fileEncoding = 4; lastKnownFileType = sourcecode.c.objc; path = AccessibilityCheck.m; sourceTree = "<group>"; };
		4FF6664C25F2C93A00689B77 /* AccessibilityCheck.h */ = {isa = PBXFileReference; fileEncoding = 4; lastKnownFileType = sourcecode.c.h; path = AccessibilityCheck.h; sourceTree = "<group>"; };
		4FF6664E25F2C93A00689B77 /* Helper.entitlements */ = {isa = PBXFileReference; fileEncoding = 4; lastKnownFileType = text.plist.entitlements; path = Helper.entitlements; sourceTree = "<group>"; };
		4FF6665025F2C93A00689B77 /* Base */ = {isa = PBXFileReference; lastKnownFileType = file.xib; name = Base; path = Base.lproj/MainMenu.xib; sourceTree = "<group>"; };
		4FF6665125F2C93A00689B77 /* main.m */ = {isa = PBXFileReference; fileEncoding = 4; lastKnownFileType = sourcecode.c.objc; path = main.m; sourceTree = "<group>"; };
		4FF6665325F2C93A00689B77 /* CFRuntime.h */ = {isa = PBXFileReference; fileEncoding = 4; lastKnownFileType = sourcecode.c.h; path = CFRuntime.h; sourceTree = "<group>"; };
		4FF6665925F2C93A00689B77 /* CGSPrivate.h */ = {isa = PBXFileReference; fileEncoding = 4; lastKnownFileType = sourcecode.c.h; path = CGSPrivate.h; sourceTree = "<group>"; };
		4FF6665B25F2C93A00689B77 /* CGSTile.h */ = {isa = PBXFileReference; fileEncoding = 4; lastKnownFileType = sourcecode.c.h; path = CGSTile.h; sourceTree = "<group>"; };
		4FF6665C25F2C93A00689B77 /* CGSSurface.h */ = {isa = PBXFileReference; fileEncoding = 4; lastKnownFileType = sourcecode.c.h; path = CGSSurface.h; sourceTree = "<group>"; };
		4FF6665D25F2C93A00689B77 /* CGSTransitions.h */ = {isa = PBXFileReference; fileEncoding = 4; lastKnownFileType = sourcecode.c.h; path = CGSTransitions.h; sourceTree = "<group>"; };
		4FF6665E25F2C93A00689B77 /* CGSRegion.h */ = {isa = PBXFileReference; fileEncoding = 4; lastKnownFileType = sourcecode.c.h; path = CGSRegion.h; sourceTree = "<group>"; };
		4FF6665F25F2C93A00689B77 /* CGSWorkspace.h */ = {isa = PBXFileReference; fileEncoding = 4; lastKnownFileType = sourcecode.c.h; path = CGSWorkspace.h; sourceTree = "<group>"; };
		4FF6666025F2C93A00689B77 /* CGSHotKeys.h */ = {isa = PBXFileReference; fileEncoding = 4; lastKnownFileType = sourcecode.c.h; path = CGSHotKeys.h; sourceTree = "<group>"; };
		4FF6666125F2C93A00689B77 /* CGSAccessibility.h */ = {isa = PBXFileReference; fileEncoding = 4; lastKnownFileType = sourcecode.c.h; path = CGSAccessibility.h; sourceTree = "<group>"; };
		4FF6666225F2C93A00689B77 /* CGSMisc.h */ = {isa = PBXFileReference; fileEncoding = 4; lastKnownFileType = sourcecode.c.h; path = CGSMisc.h; sourceTree = "<group>"; };
		4FF6666325F2C93A00689B77 /* README.md */ = {isa = PBXFileReference; fileEncoding = 4; lastKnownFileType = net.daringfireball.markdown; path = README.md; sourceTree = "<group>"; };
		4FF6666425F2C93A00689B77 /* CGSWindow.h */ = {isa = PBXFileReference; fileEncoding = 4; lastKnownFileType = sourcecode.c.h; path = CGSWindow.h; sourceTree = "<group>"; };
		4FF6666525F2C93A00689B77 /* CGSCursor.h */ = {isa = PBXFileReference; fileEncoding = 4; lastKnownFileType = sourcecode.c.h; path = CGSCursor.h; sourceTree = "<group>"; };
		4FF6666625F2C93A00689B77 /* .gitignore */ = {isa = PBXFileReference; fileEncoding = 4; lastKnownFileType = text; path = .gitignore; sourceTree = "<group>"; };
		4FF6666725F2C93A00689B77 /* CGSDisplays.h */ = {isa = PBXFileReference; fileEncoding = 4; lastKnownFileType = sourcecode.c.h; path = CGSDisplays.h; sourceTree = "<group>"; };
		4FF6666825F2C93A00689B77 /* CGSInternal.h */ = {isa = PBXFileReference; fileEncoding = 4; lastKnownFileType = sourcecode.c.h; path = CGSInternal.h; sourceTree = "<group>"; };
		4FF6666925F2C93A00689B77 /* CGSCIFilter.h */ = {isa = PBXFileReference; fileEncoding = 4; lastKnownFileType = sourcecode.c.h; path = CGSCIFilter.h; sourceTree = "<group>"; };
		4FF6666A25F2C93A00689B77 /* CGSConnection.h */ = {isa = PBXFileReference; fileEncoding = 4; lastKnownFileType = sourcecode.c.h; path = CGSConnection.h; sourceTree = "<group>"; };
		4FF6666B25F2C93A00689B77 /* CGSSession.h */ = {isa = PBXFileReference; fileEncoding = 4; lastKnownFileType = sourcecode.c.h; path = CGSSession.h; sourceTree = "<group>"; };
		4FF6666C25F2C93A00689B77 /* CGSDevice.h */ = {isa = PBXFileReference; fileEncoding = 4; lastKnownFileType = sourcecode.c.h; path = CGSDevice.h; sourceTree = "<group>"; };
		4FF6666D25F2C93A00689B77 /* CGSSpace.h */ = {isa = PBXFileReference; fileEncoding = 4; lastKnownFileType = sourcecode.c.h; path = CGSSpace.h; sourceTree = "<group>"; };
		4FF6666E25F2C93A00689B77 /* CGSEvent.h */ = {isa = PBXFileReference; fileEncoding = 4; lastKnownFileType = sourcecode.c.h; path = CGSEvent.h; sourceTree = "<group>"; };
		4FF6666F25F2C93A00689B77 /* CGSDebug.h */ = {isa = PBXFileReference; fileEncoding = 4; lastKnownFileType = sourcecode.c.h; path = CGSDebug.h; sourceTree = "<group>"; };
		4FF6667825F2C93A00689B77 /* Info.plist */ = {isa = PBXFileReference; fileEncoding = 4; lastKnownFileType = text.plist.xml; path = Info.plist; sourceTree = "<group>"; };
		4FF6667A25F2C93A00689B77 /* Device.m */ = {isa = PBXFileReference; fileEncoding = 4; lastKnownFileType = sourcecode.c.objc; path = Device.m; sourceTree = "<group>"; };
		4FF6667B25F2C93A00689B77 /* DeviceManager.h */ = {isa = PBXFileReference; fileEncoding = 4; lastKnownFileType = sourcecode.c.h; path = DeviceManager.h; sourceTree = "<group>"; };
		4FF6667C25F2C93A00689B77 /* Device.h */ = {isa = PBXFileReference; fileEncoding = 4; lastKnownFileType = sourcecode.c.h; path = Device.h; sourceTree = "<group>"; };
		4FF6667D25F2C93A00689B77 /* DeviceManager.m */ = {isa = PBXFileReference; fileEncoding = 4; lastKnownFileType = sourcecode.c.objc; path = DeviceManager.m; sourceTree = "<group>"; };
		4FF6667F25F2C93A00689B77 /* HelperUtility.h */ = {isa = PBXFileReference; fileEncoding = 4; lastKnownFileType = sourcecode.c.h; path = HelperUtility.h; sourceTree = "<group>"; };
		4FF6668025F2C93A00689B77 /* HelperUtility.m */ = {isa = PBXFileReference; fileEncoding = 4; lastKnownFileType = sourcecode.c.objc; path = HelperUtility.m; sourceTree = "<group>"; };
		4FF8C89928955490007EC31F /* ClickCycle.swift */ = {isa = PBXFileReference; lastKnownFileType = sourcecode.swift; path = ClickCycle.swift; sourceTree = "<group>"; };
		4FF8C89D28955DC4007EC31F /* CoolTimer.swift */ = {isa = PBXFileReference; lastKnownFileType = sourcecode.swift; path = CoolTimer.swift; sourceTree = "<group>"; };
		4FF8C8A028956DDD007EC31F /* ButtonModifiers.swift */ = {isa = PBXFileReference; lastKnownFileType = sourcecode.swift; path = ButtonModifiers.swift; sourceTree = "<group>"; };
		4FF8C8A22895AACB007EC31F /* Buttons.swift */ = {isa = PBXFileReference; lastKnownFileType = sourcecode.swift; path = Buttons.swift; sourceTree = "<group>"; };
		4FF93058288026FC0007CCA7 /* PolynomialCappedAccelerationCurve.swift */ = {isa = PBXFileReference; lastKnownFileType = sourcecode.swift; path = PolynomialCappedAccelerationCurve.swift; sourceTree = "<group>"; };
		4FF9305D288060100007CCA7 /* PolyFit.cpp */ = {isa = PBXFileReference; lastKnownFileType = sourcecode.cpp.cpp; path = PolyFit.cpp; sourceTree = "<group>"; };
		4FF9305E288060100007CCA7 /* PolyFit.hpp */ = {isa = PBXFileReference; lastKnownFileType = sourcecode.cpp.h; path = PolyFit.hpp; sourceTree = "<group>"; };
		4FF9306028806E4F0007CCA7 /* PolyFitObjC.h */ = {isa = PBXFileReference; lastKnownFileType = sourcecode.c.h; path = PolyFitObjC.h; sourceTree = "<group>"; };
		4FF9306128806E4F0007CCA7 /* PolyFitObjC.m */ = {isa = PBXFileReference; lastKnownFileType = sourcecode.c.objc; path = PolyFitObjC.m; sourceTree = "<group>"; };
		4FFAD8EF28677F94005DD496 /* PointerConfigObjC.h */ = {isa = PBXFileReference; lastKnownFileType = sourcecode.c.h; path = PointerConfigObjC.h; sourceTree = "<group>"; };
		4FFBC5732667DCE4001D389B /* PrefixHeader.pch */ = {isa = PBXFileReference; fileEncoding = 4; lastKnownFileType = sourcecode.c.h; path = PrefixHeader.pch; sourceTree = "<group>"; };
		4FFBC5A6266977CA001D389B /* Mac Mouse Fix Helper-Bridging-Header.h */ = {isa = PBXFileReference; lastKnownFileType = sourcecode.c.h; path = "Mac Mouse Fix Helper-Bridging-Header.h"; sourceTree = "<group>"; };
		4FFBC5A7266977CA001D389B /* DoubleExponentialSmoother.swift */ = {isa = PBXFileReference; lastKnownFileType = sourcecode.swift; path = DoubleExponentialSmoother.swift; sourceTree = "<group>"; };
		557A2F6039C60FD4D3EA2641 /* Pods-Mac Mouse Fix.release.xcconfig */ = {isa = PBXFileReference; includeInIndex = 1; lastKnownFileType = text.xcconfig; name = "Pods-Mac Mouse Fix.release.xcconfig"; path = "Target Support Files/Pods-Mac Mouse Fix/Pods-Mac Mouse Fix.release.xcconfig"; sourceTree = "<group>"; };
		5C99A82594B344E00F0863AE /* Pods-Mac Mouse FixTests.release.xcconfig */ = {isa = PBXFileReference; includeInIndex = 1; lastKnownFileType = text.xcconfig; name = "Pods-Mac Mouse FixTests.release.xcconfig"; path = "Target Support Files/Pods-Mac Mouse FixTests/Pods-Mac Mouse FixTests.release.xcconfig"; sourceTree = "<group>"; };
		5E09D0DF45AFAF30A568B97D /* Pods_Mac_Mouse_Fix_Helper.framework */ = {isa = PBXFileReference; explicitFileType = wrapper.framework; includeInIndex = 0; path = Pods_Mac_Mouse_Fix_Helper.framework; sourceTree = BUILT_PRODUCTS_DIR; };
		5F3794C77F51E425DA194652 /* Pods-Mac Mouse Fix Accomplice.debug.xcconfig */ = {isa = PBXFileReference; includeInIndex = 1; lastKnownFileType = text.xcconfig; name = "Pods-Mac Mouse Fix Accomplice.debug.xcconfig"; path = "Target Support Files/Pods-Mac Mouse Fix Accomplice/Pods-Mac Mouse Fix Accomplice.debug.xcconfig"; sourceTree = "<group>"; };
		62C21AA942E45207518BDA62 /* Pods-Mac Mouse Fix-Mac Mouse FixUITests.release.xcconfig */ = {isa = PBXFileReference; includeInIndex = 1; lastKnownFileType = text.xcconfig; name = "Pods-Mac Mouse Fix-Mac Mouse FixUITests.release.xcconfig"; path = "Target Support Files/Pods-Mac Mouse Fix-Mac Mouse FixUITests/Pods-Mac Mouse Fix-Mac Mouse FixUITests.release.xcconfig"; sourceTree = "<group>"; };
		9035471CA1531768F940DEFA /* libPods-Mac Mouse Fix Accomplice.a */ = {isa = PBXFileReference; explicitFileType = archive.ar; includeInIndex = 0; path = "libPods-Mac Mouse Fix Accomplice.a"; sourceTree = BUILT_PRODUCTS_DIR; };
		B46C8B4489AC5B58EAA64F23 /* Pods-Mac Mouse Fix Accomplice.release.xcconfig */ = {isa = PBXFileReference; includeInIndex = 1; lastKnownFileType = text.xcconfig; name = "Pods-Mac Mouse Fix Accomplice.release.xcconfig"; path = "Target Support Files/Pods-Mac Mouse Fix Accomplice/Pods-Mac Mouse Fix Accomplice.release.xcconfig"; sourceTree = "<group>"; };
		EB486BF75A524261E2826AD5 /* Pods-Mac Mouse Fix-Mac Mouse FixUITests.debug.xcconfig */ = {isa = PBXFileReference; includeInIndex = 1; lastKnownFileType = text.xcconfig; name = "Pods-Mac Mouse Fix-Mac Mouse FixUITests.debug.xcconfig"; path = "Target Support Files/Pods-Mac Mouse Fix-Mac Mouse FixUITests/Pods-Mac Mouse Fix-Mac Mouse FixUITests.debug.xcconfig"; sourceTree = "<group>"; };
/* End PBXFileReference section */

/* Begin PBXFrameworksBuildPhase section */
		4F2FDF2D2315662400C7BE14 /* Frameworks */ = {
			isa = PBXFrameworksBuildPhase;
			buildActionMask = 2147483647;
			files = (
				4FEB660B279350F900E6A111 /* CocoaLumberjack in Frameworks */,
				26741110F3F9E2DAEDD3279A /* libPods-Mac Mouse Fix Accomplice.a in Frameworks */,
				4FEB660D279350FD00E6A111 /* CocoaLumberjackSwift in Frameworks */,
			);
			runOnlyForDeploymentPostprocessing = 0;
		};
		4F94F5EB25E5EC2500D9F24A /* Frameworks */ = {
			isa = PBXFrameworksBuildPhase;
			buildActionMask = 2147483647;
			files = (
				4FEB66132793510C00E6A111 /* CocoaLumberjack in Frameworks */,
				4F1793A925EEC92000E8309B /* ZipArchive.framework in Frameworks */,
				4F39BC26263AC31600FDF692 /* Sparkle.framework in Frameworks */,
				2D937827717D64CDBCC2C443 /* Pods_Mac_Mouse_Fix.framework in Frameworks */,
				4FEB66152793510F00E6A111 /* CocoaLumberjackSwift in Frameworks */,
			);
			runOnlyForDeploymentPostprocessing = 0;
		};
		4F94F5FD25E5EC2800D9F24A /* Frameworks */ = {
			isa = PBXFrameworksBuildPhase;
			buildActionMask = 2147483647;
			files = (
				DFE8DFB9E6824183882FB0DB /* Pods_Mac_Mouse_FixTests.framework in Frameworks */,
			);
			runOnlyForDeploymentPostprocessing = 0;
		};
		4F94F60825E5EC2800D9F24A /* Frameworks */ = {
			isa = PBXFrameworksBuildPhase;
			buildActionMask = 2147483647;
			files = (
				B6D5363E56CF13634EB5BD57 /* Pods_Mac_Mouse_Fix_Mac_Mouse_FixUITests.framework in Frameworks */,
			);
			runOnlyForDeploymentPostprocessing = 0;
		};
		4FCECD7D21092354001F1078 /* Frameworks */ = {
			isa = PBXFrameworksBuildPhase;
			buildActionMask = 2147483647;
			files = (
				4FEB660F2793510300E6A111 /* CocoaLumberjack in Frameworks */,
				80457D1CE643F8D503131D96 /* Pods_Mac_Mouse_Fix_Helper.framework in Frameworks */,
				4FEB66112793510800E6A111 /* CocoaLumberjackSwift in Frameworks */,
			);
			runOnlyForDeploymentPostprocessing = 0;
		};
/* End PBXFrameworksBuildPhase section */

/* Begin PBXGroup section */
		239FF8251C9624AB1F44B77F /* Pods */ = {
			isa = PBXGroup;
			children = (
				403031DA0EB25C7C3CABCA58 /* Pods-Mac Mouse Fix.debug.xcconfig */,
				557A2F6039C60FD4D3EA2641 /* Pods-Mac Mouse Fix.release.xcconfig */,
				5F3794C77F51E425DA194652 /* Pods-Mac Mouse Fix Accomplice.debug.xcconfig */,
				B46C8B4489AC5B58EAA64F23 /* Pods-Mac Mouse Fix Accomplice.release.xcconfig */,
				0D9BE06E61FEE777A76EEE5A /* Pods-Mac Mouse Fix Helper.debug.xcconfig */,
				287623BA43DEEFBB97312539 /* Pods-Mac Mouse Fix Helper.release.xcconfig */,
				EB486BF75A524261E2826AD5 /* Pods-Mac Mouse Fix-Mac Mouse FixUITests.debug.xcconfig */,
				62C21AA942E45207518BDA62 /* Pods-Mac Mouse Fix-Mac Mouse FixUITests.release.xcconfig */,
				49BE22BB51446F44DE9045AA /* Pods-Mac Mouse FixTests.debug.xcconfig */,
				5C99A82594B344E00F0863AE /* Pods-Mac Mouse FixTests.release.xcconfig */,
			);
			path = Pods;
			sourceTree = "<group>";
		};
		4F1793A725EEC8E500E8309B /* Frameworks */ = {
			isa = PBXGroup;
			children = (
				4F1793A825EEC90900E8309B /* ZipArchive.framework */,
				4F39BC24263AC2E800FDF692 /* Sparkle.framework */,
				4F39BCE8263B7B1500FDF692 /* README.md */,
			);
			path = Frameworks;
			sourceTree = "<group>";
		};
		4F2A1FA726042ACB0067691A /* Notifications */ = {
			isa = PBXGroup;
			children = (
				4F79A81A2604317200076A7E /* ToastNotificationController.h */,
				4F79A81B2604317200076A7E /* ToastNotificationController.m */,
				4F79A83426051E4A00076A7E /* ToastNotification.h */,
				4F79A83526051E4A00076A7E /* ToastNotification.m */,
				4FD82DD9260575B100664D6F /* ToastNotificationLabel.h */,
				4FD82DDA260575B100664D6F /* ToastNotificationLabel.m */,
				4F79A7EE26042E2E00076A7E /* ToastNotification.xib */,
				4F1B832B26081A5400AEAF37 /* CaptureNotificationCreator.h */,
				4F1B832C26081A5500AEAF37 /* CaptureNotificationCreator.m */,
			);
			path = Notifications;
			sourceTree = "<group>";
		};
		4F2FDF312315662500C7BE14 /* Accomplice */ = {
			isa = PBXGroup;
			children = (
				4FDBC59A234F80C500A46517 /* Accomplice.entitlements */,
				4F2FDF322315662500C7BE14 /* main.m */,
			);
			path = Accomplice;
			sourceTree = "<group>";
		};
		4F39BC88263B68F400FDF692 /* xcconfig */ = {
			isa = PBXGroup;
			children = (
				4F39BC89263B692100FDF692 /* Base.xcconfig */,
				4F39BC8C263B6A8800FDF692 /* Release.xcconfig */,
				4F39BC8D263B6A9100FDF692 /* Debug.xcconfig */,
				4F15C0C12666779D000337FF /* MainApp.xcconfig */,
				4F15C0C22666781F000337FF /* Helper.xcconfig */,
				4F39BC8A263B693300FDF692 /* MainAppRelease.xcconfig */,
				4F39BCA4263B6DC200FDF692 /* MainAppDebug.xcconfig */,
				4F39BC8B263B697200FDF692 /* HelperRelease.xcconfig */,
				4F39BCA5263B6DDA00FDF692 /* HelperDebug.xcconfig */,
				4F39BCA6263B6E8000FDF692 /* Accomplice.xcconfig */,
				4F39BCD3263B713400FDF692 /* README.md */,
			);
			path = xcconfig;
			sourceTree = "<group>";
		};
		4F3A40C8266C448500436821 /* Animator */ = {
			isa = PBXGroup;
			children = (
				4F3A40C9266C44D100436821 /* DisplayLink.h */,
				4F3A40CA266C44D100436821 /* DisplayLink.m */,
				4F8B7E6627B4E32600598B65 /* Animator.swift */,
				4F96060E27B4F92F004D6F6D /* PixelatedAnimator.swift */,
				4FE6CBC328987E8A00B3E829 /* DynamicSystemAnimator.swift */,
				4FD86058266DBF96004F76C8 /* AnimatorDeclarations.h */,
			);
			path = Animator;
			sourceTree = "<group>";
		};
		4F422EF023469B2B00AA6E22 /* Other */ = {
			isa = PBXGroup;
			children = (
				4F1793A725EEC8E500E8309B /* Frameworks */,
				4F39BC88263B68F400FDF692 /* xcconfig */,
				4FEB6616279376C200E6A111 /* Notes */,
			);
			name = Other;
			sourceTree = "<group>";
		};
		4F44FF012606D6FD00926A5E /* MessagePort */ = {
			isa = PBXGroup;
			children = (
				4F44FF022606D73D00926A5E /* SharedMessagePort.h */,
				4F44FF032606D73D00926A5E /* SharedMessagePort.m */,
			);
			path = MessagePort;
			sourceTree = "<group>";
		};
		4F46EAA625FB770D0003423A /* AddWindow */ = {
			isa = PBXGroup;
			children = (
				4F2F5DA625FB6FFD0037660A /* AddWindowController.h */,
				4F2F5DA725FB6FFD0037660A /* AddWindowController.m */,
				4F2F5DB125FB723D0037660A /* AddWindow.xib */,
			);
			path = AddWindow;
			sourceTree = "<group>";
		};
		4F77F7C628808D6000847D0E /* PolynomialRegression */ = {
			isa = PBXGroup;
			children = (
				4F8CF92F28686C0100BF5E55 /* iOS-Polynomial-Regression-master */,
				4F77F7C728808DAE00847D0E /* PolyFitNumPy.swift */,
				4FF9306028806E4F0007CCA7 /* PolyFitObjC.h */,
				4FF9306128806E4F0007CCA7 /* PolyFitObjC.m */,
				4FF9305E288060100007CCA7 /* PolyFit.hpp */,
				4FF9305D288060100007CCA7 /* PolyFit.cpp */,
			);
			path = PolynomialRegression;
			sourceTree = "<group>";
		};
		4F7A1A70289F2517007D5B30 /* UI */ = {
			isa = PBXGroup;
			children = (
				4FA911E4260D00CB00553CA8 /* RemapTable */,
				4F46EAA625FB770D0003423A /* AddWindow */,
				4F2A1FA726042ACB0067691A /* Notifications */,
				4FF665DC25F2C92700689B77 /* Accessibility */,
				4FF665CC25F2C92700689B77 /* MoreSheet */,
				4FF665C625F2C92700689B77 /* Update */,
				4FF665BF25F2C92700689B77 /* Overrides */,
				4F7A1A71289F2533007D5B30 /* Utility */,
			);
			path = UI;
			sourceTree = "<group>";
		};
		4F7A1A71289F2533007D5B30 /* Utility */ = {
			isa = PBXGroup;
			children = (
				4F7AB0522606692C0008055E /* UIStrings */,
				4F1C51D8260543DD007F4930 /* NSTextField+Additions.h */,
				4F1C51D9260543DD007F4930 /* NSTextField+Additions.m */,
				4F79A8292605074000076A7E /* NSAttributedString+Additions.h */,
				4F79A82A2605074000076A7E /* NSAttributedString+Additions.m */,
				4FB5FE8A27AE563F0092C9B4 /* MFScrollView.h */,
				4F37FAD725FDFDC4004C34C4 /* MFScrollView.m */,
				4FF665C425F2C92700689B77 /* MFSegmentedControl.h */,
				4FF665C125F2C92700689B77 /* MFSegmentedControl.m */,
				4FF665E625F2C92700689B77 /* ClickableImageView.h */,
				4FF665EB25F2C92700689B77 /* ClickableImageView.m */,
				4FF665EA25F2C92700689B77 /* Hyperlink.h */,
				4FF665E725F2C92700689B77 /* Hyperlink.m */,
				4F92A72B260F6C7800529D1F /* NSView+Additions.h */,
				4F92A72C260F6C7800529D1F /* NSView+Additions.m */,
				4F3E067C26A2F97D000C9E06 /* URLMenuItem.h */,
				4F3E067D26A2F97D000C9E06 /* URLMenuItem.m */,
				4F854D7A2789146900B46E9D /* NSMenu+NSMenu_Additions.h */,
				4F854D7B2789146900B46E9D /* NSMenu+NSMenu_Additions.m */,
				4FEC9666278BBDC600548604 /* NSColor+Additions.h */,
				4FEC9667278BBDC600548604 /* NSColor+Additions.m */,
			);
			path = Utility;
			sourceTree = "<group>";
		};
		4F7AB0522606692C0008055E /* UIStrings */ = {
			isa = PBXGroup;
			children = (
				4F7AB0532606698A0008055E /* UIStrings.h */,
				4F7AB0542606698A0008055E /* UIStrings.m */,
			);
			path = UIStrings;
			sourceTree = "<group>";
		};
		4F8A8DBB287EFB4D00786BCC /* Extern */ = {
			isa = PBXGroup;
			children = (
				4F8A8DBA287EFB3400786BCC /* IOHIDAccelerationTable.hpp */,
				4F8A8DBC287F203D00786BCC /* IOHIDAccelerationTable.cpp */,
			);
			path = Extern;
			sourceTree = "<group>";
		};
		4F8CE6FE2617738A00D70A76 /* AppTranslocation */ = {
			isa = PBXGroup;
			children = (
				4F8CE7002617738A00D70A76 /* AppTranslocationManager.h */,
				4F8CE6FF2617738A00D70A76 /* AppTranslocationManager.m */,
			);
			path = AppTranslocation;
			sourceTree = "<group>";
		};
		4F8CF92F28686C0100BF5E55 /* iOS-Polynomial-Regression-master */ = {
			isa = PBXGroup;
			children = (
				4F8CF93028686C0100BF5E55 /* license.md */,
				4F8CF93128686C0100BF5E55 /* PolynomialRegressionTests */,
				4F8CF93428686C0100BF5E55 /* PolynomialRegression.xcodeproj */,
				4F8CF93728686C0100BF5E55 /* README.md */,
				4F8CF93828686C0100BF5E55 /* PolynomialRegression */,
			);
			path = "iOS-Polynomial-Regression-master";
			sourceTree = "<group>";
		};
		4F8CF93128686C0100BF5E55 /* PolynomialRegressionTests */ = {
			isa = PBXGroup;
			children = (
				4F8CF93228686C0100BF5E55 /* PolynomialRegressionTests.m */,
				4F8CF93328686C0100BF5E55 /* Info.plist */,
			);
			path = PolynomialRegressionTests;
			sourceTree = "<group>";
		};
		4F8CF93528686C0100BF5E55 /* Products */ = {
			isa = PBXGroup;
			children = (
				4F8CF94B28686C0100BF5E55 /* PolynomialRegression.app */,
				4F8CF94D28686C0100BF5E55 /* PolynomialRegressionTests.xctest */,
			);
			name = Products;
			sourceTree = "<group>";
		};
		4F8CF93828686C0100BF5E55 /* PolynomialRegression */ = {
			isa = PBXGroup;
			children = (
				4F8CF93928686C0100BF5E55 /* AppDelegate.h */,
				4F8CF93A28686C0100BF5E55 /* PolynomialRegression.h */,
				4F8CF93B28686C0100BF5E55 /* ViewController.m */,
				4F8CF93C28686C0100BF5E55 /* DoublesMatrix.h */,
				4F8CF93D28686C0100BF5E55 /* LaunchScreen.xib */,
				4F8CF93F28686C0100BF5E55 /* Main.storyboard */,
				4F8CF94128686C0100BF5E55 /* main.m */,
				4F8CF94228686C0100BF5E55 /* Images.xcassets */,
				4F8CF94328686C0100BF5E55 /* PolynomialRegression.m */,
				4F8CF94428686C0100BF5E55 /* AppDelegate.m */,
				4F8CF94528686C0100BF5E55 /* DoublesMatrix.m */,
				4F8CF94628686C0100BF5E55 /* Info.plist */,
				4F8CF94728686C0100BF5E55 /* ViewController.h */,
			);
			path = PolynomialRegression;
			sourceTree = "<group>";
		};
		4F94F60325E5EC2800D9F24A /* AppTests */ = {
			isa = PBXGroup;
			children = (
				4F94F60425E5EC2800D9F24A /* Mac_Mouse_FixTests.m */,
				4F94F60625E5EC2800D9F24A /* Info.plist */,
			);
			path = AppTests;
			sourceTree = "<group>";
		};
		4F94F60E25E5EC2800D9F24A /* UITests */ = {
			isa = PBXGroup;
			children = (
				4F94F60F25E5EC2800D9F24A /* Mac_Mouse_FixUITests.m */,
				4F94F61125E5EC2800D9F24A /* Info.plist */,
			);
			path = UITests;
			sourceTree = "<group>";
		};
		4F9C14B527BAF202008A1479 /* IOKit */ = {
			isa = PBXGroup;
			children = (
				4F9C14B627BAF21E008A1479 /* MFIOKitImports.h */,
				4FD66E0627BB553800F67559 /* CGEventHIDEventBridge.h */,
				4FD66E0727BB553800F67559 /* CGEventHIDEventBridge.m */,
				4F70ECB5267E810900325A76 /* IOUtility.h */,
				4F70ECB6267E810900325A76 /* IOUtility.m */,
				4F18A85727BF6E0200A5703B /* IOHIDEvent-Reconstructed.h */,
				4FD66E0C27BBB55200F67559 /* External */,
			);
			path = IOKit;
			sourceTree = "<group>";
		};
		4F9E78BD26855B9B002C2309 /* SwiftConcurrency */ = {
			isa = PBXGroup;
			children = (
				4F9E78BE26855BCF002C2309 /* Concurrency.swift */,
			);
			path = SwiftConcurrency;
			sourceTree = "<group>";
		};
		4F9E78C72685DDCF002C2309 /* Old */ = {
			isa = PBXGroup;
			children = (
				4FF6663225F2C93A00689B77 /* GestureScrollSimulator_old_.h */,
				4FF6663425F2C93A00689B77 /* GestureScrollSimulator_old_.m */,
			);
			path = Old;
			sourceTree = "<group>";
		};
		4FA1ACE025E85904007DB95B /* Tests */ = {
			isa = PBXGroup;
			children = (
				4F94F60325E5EC2800D9F24A /* AppTests */,
				4F94F60E25E5EC2800D9F24A /* UITests */,
			);
			path = Tests;
			sourceTree = "<group>";
		};
		4FA83A2026823EE000F3A31B /* Experiments */ = {
			isa = PBXGroup;
			children = (
				4F70ECAC267E442D00325A76 /* PointerSpeedExperiments2.h */,
				4F70ECAD267E442D00325A76 /* PointerSpeedExperiments2.m */,
				4FF6664825F2C93A00689B77 /* PointerSpeedExperiments.h */,
				4FF6664925F2C93A00689B77 /* PointerSpeedExperiments.m */,
			);
			path = Experiments;
			sourceTree = "<group>";
		};
		4FA911E4260D00CB00553CA8 /* RemapTable */ = {
			isa = PBXGroup;
			children = (
				4FCA07D425F3129B00BFE209 /* RemapTableController.h */,
				4FCA07D525F3129B00BFE209 /* RemapTableController.m */,
				4F79C2E8260976950067B381 /* RemapTableTranslator.h */,
				4F79C2E9260976950067B381 /* RemapTableTranslator.m */,
				4F92A71C260F667F00529D1F /* KeyCaptureView.h */,
				4F92A71D260F667F00529D1F /* KeyCaptureView.m */,
				4FB4FA1E2611DD6000806DDD /* KeyCaptureScrollView.h */,
				4FB4FA1F2611DD6000806DDD /* KeyCaptureScrollView.m */,
				4FB4F9FC260FDBC800806DDD /* RemapTableUtility.h */,
				4FB4F9FD260FDBC800806DDD /* RemapTableUtility.m */,
				4F92A706260F4BF000529D1F /* RemapTableView.h */,
				4F92A707260F4BF000529D1F /* RemapTableView.m */,
				4F319CB926252A2D004E5F63 /* ButtonGroupRowView.h */,
				4F319CBA26252A2D004E5F63 /* ButtonGroupRowView.m */,
			);
			path = RemapTable;
			sourceTree = "<group>";
		};
		4FBC9433260F8AA60062F186 /* MAS */ = {
			isa = PBXGroup;
			children = (
				4FBC9450260F8CF20062F186 /* UI */,
				4FBC944F260F8CE80062F186 /* Model */,
			);
			path = MAS;
			sourceTree = "<group>";
		};
		4FBC9442260F8AB10062F186 /* External */ = {
			isa = PBXGroup;
			children = (
				4FBC9433260F8AA60062F186 /* MAS */,
			);
			path = External;
			sourceTree = "<group>";
		};
		4FBC944F260F8CE80062F186 /* Model */ = {
			isa = PBXGroup;
			children = (
				4FBC9437260F8AA60062F186 /* MASKeyMasks.h */,
				4FBC9439260F8AA60062F186 /* MASKeyCodes.h */,
				4FBC9436260F8AA60062F186 /* MASShortcut.h */,
				4FBC9434260F8AA60062F186 /* MASShortcut.m */,
			);
			path = Model;
			sourceTree = "<group>";
		};
		4FBC9450260F8CF20062F186 /* UI */ = {
			isa = PBXGroup;
			children = (
			);
			path = UI;
			sourceTree = "<group>";
		};
		4FBDA14927B2246B0030E4EA /* SubPixelator */ = {
			isa = PBXGroup;
			children = (
				4FF6664325F2C93A00689B77 /* SubPixelator.h */,
				4FF6664025F2C93A00689B77 /* SubPixelator.m */,
				4FF6664425F2C93A00689B77 /* VectorSubPixelator.h */,
				4FF6664125F2C93A00689B77 /* VectorSubPixelator.m */,
			);
			path = SubPixelator;
			sourceTree = "<group>";
		};
		4FBDA14A27B225210030E4EA /* Unused */ = {
			isa = PBXGroup;
			children = (
				4FF6662625F2C93A00689B77 /* CubicUnitBezier.h */,
				4FF6662425F2C93A00689B77 /* CubicUnitBezier.m */,
			);
			path = Unused;
			sourceTree = "<group>";
		};
		4FCECD7721092354001F1078 = {
			isa = PBXGroup;
			children = (
				4FF6652B25F2C7B000689B77 /* Shared */,
				4FF665BE25F2C92700689B77 /* App */,
				4FF6660725F2C93A00689B77 /* Helper */,
				4F2FDF312315662500C7BE14 /* Accomplice */,
				4FA1ACE025E85904007DB95B /* Tests */,
				4FCECD8121092354001F1078 /* Products */,
				4F422EF023469B2B00AA6E22 /* Other */,
				239FF8251C9624AB1F44B77F /* Pods */,
				E7721D8AA50A5B47737E0DD5 /* Frameworks */,
			);
			sourceTree = "<group>";
		};
		4FCECD8121092354001F1078 /* Products */ = {
			isa = PBXGroup;
			children = (
				4FCECD8021092354001F1078 /* Mac Mouse Fix Helper.app */,
				4F2FDF302315662400C7BE14 /* Mac Mouse Fix Accomplice */,
				4F94F5EE25E5EC2500D9F24A /* Mac Mouse Fix.app */,
				4F94F60025E5EC2800D9F24A /* Mac Mouse FixTests.xctest */,
				4F94F60B25E5EC2800D9F24A /* Mac Mouse FixUITests.xctest */,
			);
			name = Products;
			sourceTree = "<group>";
		};
		4FD66E0C27BBB55200F67559 /* External */ = {
			isa = PBXGroup;
			children = (
				4F9C14AD27BAE773008A1479 /* HIDEvent.h */,
				4F9C14AF27BAEA71008A1479 /* HIDEventBase.h */,
				4F9C14B327BAF1A2008A1479 /* HIDEvent+HIDEventFields.h */,
				4F9C14B727BAF8BF008A1479 /* HIDEventFields.h */,
				4F9C14B227BAF1A2008A1479 /* HIDEventAccessors.h */,
				4F9C14B427BAF1A2008A1479 /* HIDEventAccessors_Private.h */,
				4F9C14AE27BAE802008A1479 /* HIDBase.h */,
				4F9C14B027BAEADF008A1479 /* HIDEventIvar.h */,
				4F9C14B127BAEAFF008A1479 /* hidobjcbase.h */,
				4F9C14B927BAF989008A1479 /* IOHIDEventTypes.h */,
				4F9C14BA27BAF9C8008A1479 /* IOHIDEventFieldDefs.h */,
				4F9C14BB27BAFB3A008A1479 /* IOHIDLibPrivate.h */,
				4F9C14BE27BAFB3A008A1479 /* IOHIDLibUserClient.h */,
				4F9C14BD27BAFB3A008A1479 /* IOHIDPrivateKeys.h */,
			);
			path = External;
			sourceTree = "<group>";
		};
		4FD860C2266EEA94004F76C8 /* Unused */ = {
			isa = PBXGroup;
			children = (
				4FD86088266E819A004F76C8 /* Pointers.swift */,
				4FD8607B266E65E9004F76C8 /* DerivedValueGenerator.swift old */,
				4FD86081266E71A5004F76C8 /* DerivedValueGeneratorObjC.h old */,
				4FD86082266E71A6004F76C8 /* DerivedValueGeneratorObjC.m old */,
			);
			path = Unused;
			sourceTree = "<group>";
		};
		4FEB6616279376C200E6A111 /* Notes */ = {
			isa = PBXGroup;
			children = (
				4FEB6617279376C200E6A111 /* SymbolicHotKeys Reference.txt */,
				4FEB6618279376C200E6A111 /* notes.md */,
			);
			path = Notes;
			sourceTree = "<group>";
		};
		4FF0255827B00F9700923107 /* ThreeFingerSwipe */ = {
			isa = PBXGroup;
			children = (
				4FF0254C27AFF90800923107 /* ModifiedDragOutputThreeFingerSwipe.h */,
				4FF0254D27AFF90800923107 /* ModifiedDragOutputThreeFingerSwipe.m */,
			);
			path = ThreeFingerSwipe;
			sourceTree = "<group>";
		};
		4FF0255927B00FA400923107 /* TwoFingerSwipe */ = {
			isa = PBXGroup;
			children = (
				4FF0254F27B0033000923107 /* ModifiedDragOutputTwoFingerSwipe.h */,
				4FF0255027B0033000923107 /* ModifiedDragOutputTwoFingerSwipe.m */,
			);
			path = TwoFingerSwipe;
			sourceTree = "<group>";
		};
		4FF0255A27B00FAF00923107 /* FakeDrag */ = {
			isa = PBXGroup;
			children = (
				4FF0255227B007FC00923107 /* ModifiedDragOutputFakeDrag.h */,
				4FF0255327B007FC00923107 /* ModifiedDragOutputFakeDrag.m */,
			);
			path = FakeDrag;
			sourceTree = "<group>";
		};
		4FF0255B27B00FBA00923107 /* AddMode */ = {
			isa = PBXGroup;
			children = (
				4FF0255527B0091700923107 /* ModifiedDragOutputAddMode.h */,
				4FF0255627B0091700923107 /* ModifiedDragOutputAddMode.m */,
			);
			path = AddMode;
			sourceTree = "<group>";
		};
		4FF6652B25F2C7B000689B77 /* Shared */ = {
			isa = PBXGroup;
			children = (
				4FF6653325F2C7B000689B77 /* Constants.h */,
				4FFBC56E2667DC76001D389B /* PrefixHeader */,
				4F44FF012606D6FD00926A5E /* MessagePort */,
				4FF6652C25F2C7B000689B77 /* HelperServices */,
				4FF6653025F2C7B000689B77 /* Objects */,
				4F9E78BD26855B9B002C2309 /* SwiftConcurrency */,
				4FF6653625F2C7B000689B77 /* Utility */,
				4FF6665A25F2C93A00689B77 /* CGSInternal */,
			);
			path = Shared;
			sourceTree = "<group>";
		};
		4FF6652C25F2C7B000689B77 /* HelperServices */ = {
			isa = PBXGroup;
			children = (
				4FF6652E25F2C7B000689B77 /* default_launchd.plist */,
				4F9111F4289FF03200D2DD8C /* sm_launchd.plist */,
				4FF6652D25F2C7B000689B77 /* HelperServices.h */,
				4FF6652F25F2C7B000689B77 /* HelperServices.m */,
			);
			path = HelperServices;
			sourceTree = "<group>";
		};
		4FF6653025F2C7B000689B77 /* Objects */ = {
			isa = PBXGroup;
			children = (
				4FF6653125F2C7B000689B77 /* Objects.h */,
				4FF6653225F2C7B000689B77 /* Objects.m */,
			);
			path = Objects;
			sourceTree = "<group>";
		};
		4FF6653625F2C7B000689B77 /* Utility */ = {
			isa = PBXGroup;
			children = (
				4F8A8DC0287F885D00786BCC /* Shorthands.h */,
				4FE40B95283A49DD00880BEF /* SharedUtilitySwift.swift */,
				4FF6653E25F2C7B000689B77 /* SharedUtility.h */,
				4FF6653B25F2C7B000689B77 /* SharedUtility.m */,
				4FF6653F25F2C7B000689B77 /* Queue.h */,
				4FF6653A25F2C7B000689B77 /* Queue.m */,
				4FD860A9266EC24E004F76C8 /* DerivedProperty.swift */,
				4FF6653825F2C7B000689B77 /* NSArray+Additions.h */,
				4FF6653D25F2C7B000689B77 /* NSArray+Additions.m */,
				4FF6653925F2C7B000689B77 /* NSMutableDictionary+Additions.h */,
				4FF6654025F2C7B000689B77 /* NSMutableDictionary+Additions.m */,
				4FF8C89D28955DC4007EC31F /* CoolTimer.swift */,
				4FD860C2266EEA94004F76C8 /* Unused */,
			);
			path = Utility;
			sourceTree = "<group>";
		};
		4FF665BE25F2C92700689B77 /* App */ = {
			isa = PBXGroup;
			children = (
				4FF665C525F2C92700689B77 /* AppDelegate.h */,
				4FF665DB25F2C92700689B77 /* AppDelegate.m */,
				4FF665D925F2C92700689B77 /* MouseFix.xib */,
				4F8CE6FE2617738A00D70A76 /* AppTranslocation */,
				4FF665D025F2C92700689B77 /* Config */,
				4FF665D625F2C92700689B77 /* MessagePort */,
				4F7A1A70289F2517007D5B30 /* UI */,
				4FF665E525F2C92700689B77 /* Utility */,
				4FF665D425F2C92700689B77 /* Resources */,
				4FF665E125F2C92700689B77 /* SupportFiles */,
			);
			path = App;
			sourceTree = "<group>";
		};
		4FF665BF25F2C92700689B77 /* Overrides */ = {
			isa = PBXGroup;
			children = (
				4FF665C025F2C92700689B77 /* OverridePanel.h */,
				4FF665C225F2C92700689B77 /* OverridePanel.m */,
				4FF665C325F2C92700689B77 /* ScrollOverridePanel.xib */,
			);
			path = Overrides;
			sourceTree = "<group>";
		};
		4FF665C625F2C92700689B77 /* Update */ = {
			isa = PBXGroup;
			children = (
				4F39BC39263AF2B000FDF692 /* SparkleUpdaterController.h */,
				4F39BC3A263AF2B000FDF692 /* SparkleUpdaterController.m */,
			);
			path = Update;
			sourceTree = "<group>";
		};
		4FF665CC25F2C92700689B77 /* MoreSheet */ = {
			isa = PBXGroup;
			children = (
				4FF665CF25F2C92700689B77 /* MoreSheet.h */,
				4FF665CD25F2C92700689B77 /* MoreSheet.m */,
				4FF665CE25F2C92700689B77 /* MoreSheet.xib */,
			);
			path = MoreSheet;
			sourceTree = "<group>";
		};
		4FF665D025F2C92700689B77 /* Config */ = {
			isa = PBXGroup;
			children = (
				4F9E59962672A67E004E75F7 /* default_config.plist */,
				4FF665D225F2C92700689B77 /* ConfigInterface_App.h */,
				4FF665D125F2C92700689B77 /* ConfigInterface_App.m */,
			);
			path = Config;
			sourceTree = "<group>";
		};
		4FF665D425F2C92700689B77 /* Resources */ = {
			isa = PBXGroup;
			children = (
				4FF665D525F2C92700689B77 /* Assets.xcassets */,
				4F854D7D2789266A00B46E9D /* sfsymbols.xcassets */,
			);
			path = Resources;
			sourceTree = "<group>";
		};
		4FF665D625F2C92700689B77 /* MessagePort */ = {
			isa = PBXGroup;
			children = (
				4FF665D825F2C92700689B77 /* MessagePort_App.h */,
				4FF665D725F2C92700689B77 /* MessagePort_App.m */,
			);
			path = MessagePort;
			sourceTree = "<group>";
		};
		4FF665DC25F2C92700689B77 /* Accessibility */ = {
			isa = PBXGroup;
			children = (
				4FF665DE25F2C92700689B77 /* AuthorizeAccessibilityView.h */,
				4FF665E025F2C92700689B77 /* AuthorizeAccessibilityView.m */,
				4FF665DF25F2C92700689B77 /* AuthorizeAccessibilityView.xib */,
			);
			path = Accessibility;
			sourceTree = "<group>";
		};
		4FF665E125F2C92700689B77 /* SupportFiles */ = {
			isa = PBXGroup;
			children = (
				4FBC9442260F8AB10062F186 /* External */,
				4FF665E225F2C92700689B77 /* App.entitlements */,
				4FF665E325F2C92700689B77 /* main.m */,
				4FF665E425F2C92700689B77 /* Info.plist */,
			);
			path = SupportFiles;
			sourceTree = "<group>";
		};
		4FF665E525F2C92700689B77 /* Utility */ = {
			isa = PBXGroup;
			children = (
				4F39BC48263B179200FDF692 /* AppState.h */,
				4F39BC49263B179200FDF692 /* AppState.m */,
				4FF665E925F2C92700689B77 /* Utility_App.h */,
				4FF665E825F2C92700689B77 /* Utility_App.m */,
			);
			path = Utility;
			sourceTree = "<group>";
		};
		4FF6660725F2C93A00689B77 /* Helper */ = {
			isa = PBXGroup;
			children = (
				4FF6665125F2C93A00689B77 /* main.m */,
				4FF6660B25F2C93A00689B77 /* AppDelegate.h */,
				4FF6664625F2C93A00689B77 /* AppDelegate.m */,
				4FF6664A25F2C93A00689B77 /* Accessibility */,
				4FF6660825F2C93A00689B77 /* FileMonitor */,
				4FF6661425F2C93A00689B77 /* Core */,
				4FF6660F25F2C93A00689B77 /* Resources */,
				4FF6664D25F2C93A00689B77 /* SupportFiles */,
			);
			path = Helper;
			sourceTree = "<group>";
		};
		4FF6660825F2C93A00689B77 /* FileMonitor */ = {
			isa = PBXGroup;
			children = (
				4FF6660A25F2C93A00689B77 /* FileMonitor.h */,
				4FF6660925F2C93A00689B77 /* FileMonitor.m */,
			);
			path = FileMonitor;
			sourceTree = "<group>";
		};
		4FF6660C25F2C93A00689B77 /* Config */ = {
			isa = PBXGroup;
			children = (
				4FF6660D25F2C93A00689B77 /* Config.h */,
				4FF6660E25F2C93A00689B77 /* Config.m */,
				4FD860CB266EF55A004F76C8 /* ScrollConfig.swift */,
				4FD0A71027B295F600FFCD12 /* OtherConfig.swift */,
				4FA83A2D268288D900F3A31B /* PointerConfig.swift */,
				4F09BF57288355170080A5F8 /* PollingRateMeasurer.swift */,
				4FFAD8EF28677F94005DD496 /* PointerConfigObjC.h */,
				4FD860DA266EFD64004F76C8 /* ScrollConfigObjC.h */,
				4F616D6027BDCD56004A6A72 /* ScrollConfigTesting.md */,
				4FE7A0DE28677AD600C33B37 /* Gain Curve Math.tex */,
			);
			path = Config;
			sourceTree = "<group>";
		};
		4FF6660F25F2C93A00689B77 /* Resources */ = {
			isa = PBXGroup;
			children = (
				4FF6661025F2C93A00689B77 /* Assets.xcassets */,
			);
			path = Resources;
			sourceTree = "<group>";
		};
		4FF6661125F2C93A00689B77 /* MessagePort */ = {
			isa = PBXGroup;
			children = (
				4FF6661225F2C93A00689B77 /* MessagePort_Helper.h */,
				4FF6661325F2C93A00689B77 /* MessagePort_Helper.m */,
			);
			path = MessagePort;
			sourceTree = "<group>";
		};
		4FF6661425F2C93A00689B77 /* Core */ = {
			isa = PBXGroup;
			children = (
				4F5C2F7F2885C5D0001B9B8A /* State.swift */,
				4FF6660C25F2C93A00689B77 /* Config */,
				4FF6663C25F2C93A00689B77 /* TransformationManager */,
				4FF6667925F2C93A00689B77 /* Devices */,
				4FF6661525F2C93A00689B77 /* Modifiers */,
				4FF6661825F2C93A00689B77 /* Buttons */,
				4FF6661F25F2C93A00689B77 /* Scroll */,
				4FF6663625F2C93A00689B77 /* Drag */,
				4F3A40C8266C448500436821 /* Animator */,
				4FF6663125F2C93A00689B77 /* Touch */,
				4FF6663925F2C93A00689B77 /* Actions */,
				4FFBC5B126697E8D001D389B /* Smoothing */,
				4FBDA14927B2246B0030E4EA /* SubPixelator */,
				4FF6664725F2C93A00689B77 /* PointerSpeed */,
				4FF6661125F2C93A00689B77 /* MessagePort */,
				4FF9305C28805FC40007CCA7 /* Math */,
				4FF6663F25F2C93A00689B77 /* Utility */,
			);
			path = Core;
			sourceTree = "<group>";
		};
		4FF6661525F2C93A00689B77 /* Modifiers */ = {
			isa = PBXGroup;
			children = (
				4FF6661625F2C93A00689B77 /* ModifierManager.h */,
				4FF6661725F2C93A00689B77 /* ModifierManager.m */,
			);
			path = Modifiers;
			sourceTree = "<group>";
		};
		4FF6661825F2C93A00689B77 /* Buttons */ = {
			isa = PBXGroup;
			children = (
				4FF6661B25F2C93A00689B77 /* ButtonInputReceiver.h */,
				4FF6661E25F2C93A00689B77 /* ButtonInputReceiver.m */,
				4FF8C8A22895AACB007EC31F /* Buttons.swift */,
				4FF8C89928955490007EC31F /* ClickCycle.swift */,
				4FF8C8A028956DDD007EC31F /* ButtonModifiers.swift */,
				4F1B83042606E68300AEAF37 /* ButtonLandscapeAssessor.h */,
				4F1B83052606E68300AEAF37 /* ButtonLandscapeAssessor.m */,
				4FF8C8A428960309007EC31F /* Old */,
			);
			path = Buttons;
			sourceTree = "<group>";
		};
		4FF6661F25F2C93A00689B77 /* Scroll */ = {
			isa = PBXGroup;
			children = (
				4FF6662C25F2C93A00689B77 /* Scroll.h */,
				4FF6662125F2C93A00689B77 /* Scroll.m */,
				4FA994BC26678AC90007F003 /* ScrollAnalyzer.h */,
				4FA994BD26678AC90007F003 /* ScrollAnalyzer.m */,
				4FF6662925F2C93A00689B77 /* ScrollModifiers.h */,
				4F5F3EF22756F1DB00C350C0 /* ScrollModifiers.swift */,
				4FF6662B25F2C93A00689B77 /* ScrollUtility.h */,
				4FF6662F25F2C93A00689B77 /* ScrollUtility.m */,
				4FF6662225F2C93A00689B77 /* Unused */,
				4F3CDB272837D889000E28F0 /* ScrollNotes.md */,
			);
			path = Scroll;
			sourceTree = "<group>";
		};
		4FF6662225F2C93A00689B77 /* Unused */ = {
			isa = PBXGroup;
			children = (
				4FF6662E25F2C93A00689B77 /* ScrollModifiers_old_.m */,
				4FF6662025F2C93A00689B77 /* SmoothScroll_old_.h */,
				4FF6662D25F2C93A00689B77 /* SmoothScroll_old_.m */,
				4FF6662A25F2C93A00689B77 /* RoughScroll_old_.h */,
				4FF6663025F2C93A00689B77 /* RoughScroll_old_.m */,
				4FF6662525F2C93A00689B77 /* SmoothScroll.h (old) */,
				4FF6662325F2C93A00689B77 /* SmoothScroll.m (old) */,
				4FF6662725F2C93A00689B77 /* MomentumScroll.h (old) */,
				4FF6662825F2C93A00689B77 /* MomentumScroll.m (old) */,
			);
			path = Unused;
			sourceTree = "<group>";
		};
		4FF6663125F2C93A00689B77 /* Touch */ = {
			isa = PBXGroup;
			children = (
				4FF6663525F2C93A00689B77 /* TouchSimulator.h */,
				4FF6663325F2C93A00689B77 /* TouchSimulator.m */,
				4F9E78CF2685E30C002C2309 /* GestureScrollSimulator.h */,
				4F9E78CE2685E30B002C2309 /* GestureScrollSimulator.m */,
				4F9E78C72685DDCF002C2309 /* Old */,
			);
			path = Touch;
			sourceTree = "<group>";
		};
		4FF6663625F2C93A00689B77 /* Drag */ = {
			isa = PBXGroup;
			children = (
				4FF6663725F2C93A00689B77 /* ModifiedDrag.h */,
				4FF6663825F2C93A00689B77 /* ModifiedDrag.m */,
				4FF0255827B00F9700923107 /* ThreeFingerSwipe */,
				4FF0255927B00FA400923107 /* TwoFingerSwipe */,
				4FF0255A27B00FAF00923107 /* FakeDrag */,
				4FF0255B27B00FBA00923107 /* AddMode */,
			);
			path = Drag;
			sourceTree = "<group>";
		};
		4FF6663925F2C93A00689B77 /* Actions */ = {
			isa = PBXGroup;
			children = (
				4FF6663A25F2C93A00689B77 /* Actions.h */,
				4FF6663B25F2C93A00689B77 /* Actions.m */,
			);
			path = Actions;
			sourceTree = "<group>";
		};
		4FF6663C25F2C93A00689B77 /* TransformationManager */ = {
			isa = PBXGroup;
			children = (
				4FF6663E25F2C93A00689B77 /* TransformationManager.h */,
				4FF6663D25F2C93A00689B77 /* TransformationManager.m */,
				4F5F3EEF2756DD1200C350C0 /* RemapSwizzler.h */,
				4F5F3EF02756EC0400C350C0 /* RemapSwizzler.m */,
				4F5F3EED2756DB0A00C350C0 /* RemapsOverrider_old_.swift */,
				4F02C71C2899448900ED0AA8 /* OutputCoordinator.swift */,
				4F02C7202899453200ED0AA8 /* OutputCoordinator.h */,
			);
			path = TransformationManager;
			sourceTree = "<group>";
		};
		4FF6663F25F2C93A00689B77 /* Utility */ = {
			isa = PBXGroup;
			children = (
				4FF6664525F2C93A00689B77 /* TransformationUtility.h */,
				4FF6664225F2C93A00689B77 /* TransformationUtility.m */,
				4FF0255D27B013A100923107 /* PointerFreeze.h */,
				4FF0255E27B013A100923107 /* PointerFreeze.m */,
				4FCC03322757A50C002E5A57 /* ScreenDrawer.swift */,
				4F3A40D8266C5BDF00436821 /* NSScreen+Additions.h */,
				4F3A40D9266C5BDF00436821 /* NSScreen+Additions.m */,
				4FBDA14D27B241CE0030E4EA /* GlobalEventTapThread.h */,
				4FBDA14E27B241CE0030E4EA /* GlobalEventTapThread.m */,
				4FD66E0927BB9BAD00F67559 /* EventUtility.h */,
				4FD66E0A27BB9BAE00F67559 /* EventUtility.m */,
				4FC55E2F285E6BF800F2FCCF /* GlobalDefaults.swift */,
				4FF6667F25F2C93A00689B77 /* HelperUtility.h */,
				4FF6668025F2C93A00689B77 /* HelperUtility.m */,
				4FF0BD56266ACE32003935EA /* VectorUtility.h */,
				4FF0BD57266ACE32003935EA /* VectorUtility.m */,
				4F9C14B527BAF202008A1479 /* IOKit */,
			);
			path = Utility;
			sourceTree = "<group>";
		};
		4FF6664725F2C93A00689B77 /* PointerSpeed */ = {
			isa = PBXGroup;
			children = (
				4FA83A27268271E200F3A31B /* PointerSpeed.h */,
				4FA83A28268271E200F3A31B /* PointerSpeed.m */,
				4F8A8DB0287EEF9B00786BCC /* IOHIDAccelerationTableBridge.hpp */,
				4F8A8DAC287EEF6200786BCC /* IOHIDAccelerationTableBridge.mm */,
				4F8A8DBB287EFB4D00786BCC /* Extern */,
				4FA83A2026823EE000F3A31B /* Experiments */,
			);
			path = PointerSpeed;
			sourceTree = "<group>";
		};
		4FF6664A25F2C93A00689B77 /* Accessibility */ = {
			isa = PBXGroup;
			children = (
				4FF6664C25F2C93A00689B77 /* AccessibilityCheck.h */,
				4FF6664B25F2C93A00689B77 /* AccessibilityCheck.m */,
			);
			path = Accessibility;
			sourceTree = "<group>";
		};
		4FF6664D25F2C93A00689B77 /* SupportFiles */ = {
			isa = PBXGroup;
			children = (
				4FFBC5A6266977CA001D389B /* Mac Mouse Fix Helper-Bridging-Header.h */,
				4FF6664E25F2C93A00689B77 /* Helper.entitlements */,
				4FF6664F25F2C93A00689B77 /* MainMenu.xib */,
				4FF6665225F2C93A00689B77 /* External */,
				4FF6667825F2C93A00689B77 /* Info.plist */,
			);
			path = SupportFiles;
			sourceTree = "<group>";
		};
		4FF6665225F2C93A00689B77 /* External */ = {
			isa = PBXGroup;
			children = (
				4FF6665325F2C93A00689B77 /* CFRuntime.h */,
				4FF6665925F2C93A00689B77 /* CGSPrivate.h */,
			);
			path = External;
			sourceTree = "<group>";
		};
		4FF6665A25F2C93A00689B77 /* CGSInternal */ = {
			isa = PBXGroup;
			children = (
				4FF6665B25F2C93A00689B77 /* CGSTile.h */,
				4FF6665C25F2C93A00689B77 /* CGSSurface.h */,
				4FF6665D25F2C93A00689B77 /* CGSTransitions.h */,
				4FF6665E25F2C93A00689B77 /* CGSRegion.h */,
				4FF6665F25F2C93A00689B77 /* CGSWorkspace.h */,
				4FF6666025F2C93A00689B77 /* CGSHotKeys.h */,
				4FF6666125F2C93A00689B77 /* CGSAccessibility.h */,
				4FF6666225F2C93A00689B77 /* CGSMisc.h */,
				4FF6666325F2C93A00689B77 /* README.md */,
				4FF6666425F2C93A00689B77 /* CGSWindow.h */,
				4FF6666525F2C93A00689B77 /* CGSCursor.h */,
				4FF6666625F2C93A00689B77 /* .gitignore */,
				4FF6666725F2C93A00689B77 /* CGSDisplays.h */,
				4FF6666825F2C93A00689B77 /* CGSInternal.h */,
				4FF6666925F2C93A00689B77 /* CGSCIFilter.h */,
				4FF6666A25F2C93A00689B77 /* CGSConnection.h */,
				4FF6666B25F2C93A00689B77 /* CGSSession.h */,
				4FF6666C25F2C93A00689B77 /* CGSDevice.h */,
				4FF6666D25F2C93A00689B77 /* CGSSpace.h */,
				4FF6666E25F2C93A00689B77 /* CGSEvent.h */,
				4FF6666F25F2C93A00689B77 /* CGSDebug.h */,
			);
			path = CGSInternal;
			sourceTree = "<group>";
		};
		4FF6667925F2C93A00689B77 /* Devices */ = {
			isa = PBXGroup;
			children = (
				4FF6667B25F2C93A00689B77 /* DeviceManager.h */,
				4FF6667D25F2C93A00689B77 /* DeviceManager.m */,
				4FF6667C25F2C93A00689B77 /* Device.h */,
				4FF6667A25F2C93A00689B77 /* Device.m */,
			);
			path = Devices;
			sourceTree = "<group>";
		};
		4FF8C8A428960309007EC31F /* Old */ = {
			isa = PBXGroup;
			children = (
				4FF6661C25F2C93A00689B77 /* ButtonTriggerGenerator.h */,
				4FF6661925F2C93A00689B77 /* ButtonTriggerGenerator.m */,
				4FF6661D25F2C93A00689B77 /* ButtonTriggerHandler.h */,
				4FF6661A25F2C93A00689B77 /* ButtonTriggerHandler.m */,
			);
			path = Old;
			sourceTree = "<group>";
		};
		4FF9305C28805FC40007CCA7 /* Math */ = {
			isa = PBXGroup;
			children = (
				4FF0BD5D266ADFE5003935EA /* MathObjc.h */,
				4FF0BD50266AC10C003935EA /* Math.swift */,
				4FF937552669B043003A52EA /* Curves */,
				4F77F7C628808D6000847D0E /* PolynomialRegression */,
			);
			path = Math;
			sourceTree = "<group>";
		};
		4FF937552669B043003A52EA /* Curves */ = {
			isa = PBXGroup;
			children = (
				4F3A40B0266BBC5000436821 /* Curve.swift */,
				4F8A8DC1287F967000786BCC /* TestAccelerationCurve.swift */,
				4F8A8DBE287F7BBA00786BCC /* NaturalAccelerationCurve.swift */,
				4FF93058288026FC0007CCA7 /* PolynomialCappedAccelerationCurve.swift */,
				4FF0BD4A266A8B7E003935EA /* Bezier.swift */,
				4F1AFE962670EBA900ECA424 /* DragCurve.swift */,
				4F3A40AA266BBB6200436821 /* AccelerationBezier.swift */,
				4F2CC58627B8D2300084AACE /* HybridCurves.swift */,
				4F2CC58827B8DA8B0084AACE /* Line.swift */,
				4F1D58182881D880002EB119 /* CombinedLinearCurve.swift */,
				4FBDA14A27B225210030E4EA /* Unused */,
			);
			path = Curves;
			sourceTree = "<group>";
		};
		4FFBC56E2667DC76001D389B /* PrefixHeader */ = {
			isa = PBXGroup;
			children = (
				4FFBC5732667DCE4001D389B /* PrefixHeader.pch */,
				4FBE18BA2666EC4A002A6771 /* WannabePrefixHeader.h */,
				4F8FC13E275DC81900887A0C /* PrefixSwift.swift */,
			);
			path = PrefixHeader;
			sourceTree = "<group>";
		};
		4FFBC5B126697E8D001D389B /* Smoothing */ = {
			isa = PBXGroup;
			children = (
				4FFBC5A7266977CA001D389B /* DoubleExponentialSmoother.swift */,
				4F9E78E2268663B1002C2309 /* ExponentialSmoother.swift */,
				4F9C9B57268A29B70083DED0 /* RollingAverage.swift */,
				4F9C9B5F268A29FE0083DED0 /* Smoother.swift */,
				4F9C9B69268A2D6F0083DED0 /* CircularBuffer.h */,
				4F9C9B6A268A2D6F0083DED0 /* CircularBuffer.m */,
			);
			path = Smoothing;
			sourceTree = "<group>";
		};
		E7721D8AA50A5B47737E0DD5 /* Frameworks */ = {
			isa = PBXGroup;
			children = (
				4F8A8DB8287EF76A00786BCC /* Foundation.framework */,
				4F8A8DB6287EF76200786BCC /* QuartzCore.framework */,
				4F8A8DB4287EF65800786BCC /* Metal.framework */,
				24A19E04F97ECEF36516F04A /* Pods_Mac_Mouse_Fix.framework */,
				5E09D0DF45AFAF30A568B97D /* Pods_Mac_Mouse_Fix_Helper.framework */,
				1D8699EFC1F3CB6B37A1522D /* Pods_Mac_Mouse_Fix_Mac_Mouse_FixUITests.framework */,
				4954E06256CFC3F8A8310EEA /* Pods_Mac_Mouse_FixTests.framework */,
				9035471CA1531768F940DEFA /* libPods-Mac Mouse Fix Accomplice.a */,
			);
			name = Frameworks;
			sourceTree = "<group>";
		};
/* End PBXGroup section */

/* Begin PBXNativeTarget section */
		4F2FDF2F2315662400C7BE14 /* Mac Mouse Fix Accomplice */ = {
			isa = PBXNativeTarget;
			buildConfigurationList = 4F2FDF342315662500C7BE14 /* Build configuration list for PBXNativeTarget "Mac Mouse Fix Accomplice" */;
			buildPhases = (
				5C0D743C980B1EF4789733AC /* [CP] Check Pods Manifest.lock */,
				4F2FDF2C2315662400C7BE14 /* Sources */,
				4F2FDF2D2315662400C7BE14 /* Frameworks */,
				4F2FDF2E2315662400C7BE14 /* CopyFiles */,
			);
			buildRules = (
			);
			dependencies = (
			);
			name = "Mac Mouse Fix Accomplice";
			packageProductDependencies = (
				4FEB660A279350F900E6A111 /* CocoaLumberjack */,
				4FEB660C279350FD00E6A111 /* CocoaLumberjackSwift */,
			);
			productName = "Mouse Fix Updater";
			productReference = 4F2FDF302315662400C7BE14 /* Mac Mouse Fix Accomplice */;
			productType = "com.apple.product-type.tool";
		};
		4F94F5ED25E5EC2500D9F24A /* Mac Mouse Fix */ = {
			isa = PBXNativeTarget;
			buildConfigurationList = 4F94F61225E5EC2800D9F24A /* Build configuration list for PBXNativeTarget "Mac Mouse Fix" */;
			buildPhases = (
				D44E8D3705772A3E8B79E3B7 /* [CP] Check Pods Manifest.lock */,
				4F94F75125E614D500D9F24A /* Increment Build Number */,
				4F94F5EA25E5EC2500D9F24A /* Sources */,
				4F94F5EB25E5EC2500D9F24A /* Frameworks */,
				4F94F5EC25E5EC2500D9F24A /* Resources */,
				4F94F68E25E5EF1100D9F24A /* Embed Frameworks */,
				4F9111F8289FF25D00D2DD8C /* Copy sm_launchd.plist */,
				4F94F72E25E612AB00D9F24A /* Copy Helper */,
				4F94F74B25E6149500D9F24A /* Copy Accomplice */,
			);
			buildRules = (
			);
			dependencies = (
				4F94F73825E6138C00D9F24A /* PBXTargetDependency */,
				4F94F73625E6138800D9F24A /* PBXTargetDependency */,
			);
			name = "Mac Mouse Fix";
			packageProductDependencies = (
				4FEB66122793510C00E6A111 /* CocoaLumberjack */,
				4FEB66142793510F00E6A111 /* CocoaLumberjackSwift */,
			);
			productName = "Mac Mouse Fix";
			productReference = 4F94F5EE25E5EC2500D9F24A /* Mac Mouse Fix.app */;
			productType = "com.apple.product-type.application";
		};
		4F94F5FF25E5EC2800D9F24A /* Mac Mouse FixTests */ = {
			isa = PBXNativeTarget;
			buildConfigurationList = 4F94F61525E5EC2800D9F24A /* Build configuration list for PBXNativeTarget "Mac Mouse FixTests" */;
			buildPhases = (
				D3E1C1124917431911C9AFC6 /* [CP] Check Pods Manifest.lock */,
				4F94F5FC25E5EC2800D9F24A /* Sources */,
				4F94F5FD25E5EC2800D9F24A /* Frameworks */,
				4F94F5FE25E5EC2800D9F24A /* Resources */,
			);
			buildRules = (
			);
			dependencies = (
				4F94F60225E5EC2800D9F24A /* PBXTargetDependency */,
			);
			name = "Mac Mouse FixTests";
			productName = "Mac Mouse FixTests";
			productReference = 4F94F60025E5EC2800D9F24A /* Mac Mouse FixTests.xctest */;
			productType = "com.apple.product-type.bundle.unit-test";
		};
		4F94F60A25E5EC2800D9F24A /* Mac Mouse FixUITests */ = {
			isa = PBXNativeTarget;
			buildConfigurationList = 4F94F61825E5EC2800D9F24A /* Build configuration list for PBXNativeTarget "Mac Mouse FixUITests" */;
			buildPhases = (
				FC8CF78D6940BDFF17A48634 /* [CP] Check Pods Manifest.lock */,
				4F94F60725E5EC2800D9F24A /* Sources */,
				4F94F60825E5EC2800D9F24A /* Frameworks */,
				4F94F60925E5EC2800D9F24A /* Resources */,
			);
			buildRules = (
			);
			dependencies = (
				4F94F60D25E5EC2800D9F24A /* PBXTargetDependency */,
			);
			name = "Mac Mouse FixUITests";
			productName = "Mac Mouse FixUITests";
			productReference = 4F94F60B25E5EC2800D9F24A /* Mac Mouse FixUITests.xctest */;
			productType = "com.apple.product-type.bundle.ui-testing";
		};
		4FCECD7F21092354001F1078 /* Mac Mouse Fix Helper */ = {
			isa = PBXNativeTarget;
			buildConfigurationList = 4FCECDA721092354001F1078 /* Build configuration list for PBXNativeTarget "Mac Mouse Fix Helper" */;
			buildPhases = (
				93EAFCB2E5A3B8110B03FE4A /* [CP] Check Pods Manifest.lock */,
				4FCECD7C21092354001F1078 /* Sources */,
				4FCECD7D21092354001F1078 /* Frameworks */,
				4FCECD7E21092354001F1078 /* Resources */,
				4FEEEC53263C164000C50193 /* Copy Version from Main App */,
				424BDEAE55BF5688DA4028C7 /* [CP] Embed Pods Frameworks */,
				4F9E5F0726742A20004E75F7 /* Embed Frameworks */,
			);
			buildRules = (
			);
			dependencies = (
			);
			name = "Mac Mouse Fix Helper";
			packageProductDependencies = (
				4FEB660E2793510300E6A111 /* CocoaLumberjack */,
				4FEB66102793510800E6A111 /* CocoaLumberjackSwift */,
			);
			productName = "Mouse Remap Helper";
			productReference = 4FCECD8021092354001F1078 /* Mac Mouse Fix Helper.app */;
			productType = "com.apple.product-type.application";
		};
/* End PBXNativeTarget section */

/* Begin PBXProject section */
		4FCECD7821092354001F1078 /* Project object */ = {
			isa = PBXProject;
			attributes = {
				CLASSPREFIX = "";
				KnownAssetTags = (
					0,
				);
				LastUpgradeCheck = 1220;
				ORGANIZATIONNAME = "Noah Nuebling";
				TargetAttributes = {
					4F2FDF2F2315662400C7BE14 = {
						CreatedOnToolsVersion = 10.3;
						LastSwiftMigration = 1310;
						ProvisioningStyle = Automatic;
					};
					4F94F5ED25E5EC2500D9F24A = {
						CreatedOnToolsVersion = 12.2;
					};
					4F94F5FF25E5EC2800D9F24A = {
						CreatedOnToolsVersion = 12.2;
						ProvisioningStyle = Automatic;
						TestTargetID = 4F94F5ED25E5EC2500D9F24A;
					};
					4F94F60A25E5EC2800D9F24A = {
						CreatedOnToolsVersion = 12.2;
						ProvisioningStyle = Automatic;
						TestTargetID = 4F94F5ED25E5EC2500D9F24A;
					};
					4FCECD7F21092354001F1078 = {
						CreatedOnToolsVersion = 9.2;
						LastSwiftMigration = 1240;
						ProvisioningStyle = Automatic;
					};
				};
			};
			buildConfigurationList = 4FCECD7B21092354001F1078 /* Build configuration list for PBXProject "Mouse Fix" */;
			compatibilityVersion = "Xcode 8.0";
			developmentRegion = en;
			hasScannedForEncodings = 0;
			knownRegions = (
				en,
				Base,
				English,
			);
			mainGroup = 4FCECD7721092354001F1078;
			packageReferences = (
				4F1757BB2675955B009FCB47 /* XCRemoteSwiftPackageReference "CocoaLumberjack" */,
			);
			productRefGroup = 4FCECD8121092354001F1078 /* Products */;
			projectDirPath = "";
			projectReferences = (
				{
					ProductGroup = 4F8CF93528686C0100BF5E55 /* Products */;
					ProjectRef = 4F8CF93428686C0100BF5E55 /* PolynomialRegression.xcodeproj */;
				},
			);
			projectRoot = "";
			targets = (
				4F94F5ED25E5EC2500D9F24A /* Mac Mouse Fix */,
				4FCECD7F21092354001F1078 /* Mac Mouse Fix Helper */,
				4F2FDF2F2315662400C7BE14 /* Mac Mouse Fix Accomplice */,
				4F94F5FF25E5EC2800D9F24A /* Mac Mouse FixTests */,
				4F94F60A25E5EC2800D9F24A /* Mac Mouse FixUITests */,
			);
		};
/* End PBXProject section */

/* Begin PBXReferenceProxy section */
		4F8CF94B28686C0100BF5E55 /* PolynomialRegression.app */ = {
			isa = PBXReferenceProxy;
			fileType = wrapper.application;
			path = PolynomialRegression.app;
			remoteRef = 4F8CF94A28686C0100BF5E55 /* PBXContainerItemProxy */;
			sourceTree = BUILT_PRODUCTS_DIR;
		};
		4F8CF94D28686C0100BF5E55 /* PolynomialRegressionTests.xctest */ = {
			isa = PBXReferenceProxy;
			fileType = wrapper.cfbundle;
			path = PolynomialRegressionTests.xctest;
			remoteRef = 4F8CF94C28686C0100BF5E55 /* PBXContainerItemProxy */;
			sourceTree = BUILT_PRODUCTS_DIR;
		};
/* End PBXReferenceProxy section */

/* Begin PBXResourcesBuildPhase section */
		4F94F5EC25E5EC2500D9F24A /* Resources */ = {
			isa = PBXResourcesBuildPhase;
			buildActionMask = 2147483647;
			files = (
				4FF6654225F2C7B000689B77 /* default_launchd.plist in Resources */,
				4FF665F425F2C92700689B77 /* MoreSheet.xib in Resources */,
				4F9E59972672A67F004E75F7 /* default_config.plist in Resources */,
				4FF665FC25F2C92700689B77 /* AuthorizeAccessibilityView.xib in Resources */,
				4F79A7EF26042E2E00076A7E /* ToastNotification.xib in Resources */,
				4F854D7E2789266A00B46E9D /* sfsymbols.xcassets in Resources */,
				4F2F5DB225FB723D0037660A /* AddWindow.xib in Resources */,
				4FF665F725F2C92700689B77 /* Assets.xcassets in Resources */,
				4FF665F925F2C92700689B77 /* MouseFix.xib in Resources */,
				4FF665EF25F2C92700689B77 /* ScrollOverridePanel.xib in Resources */,
			);
			runOnlyForDeploymentPostprocessing = 0;
		};
		4F94F5FE25E5EC2800D9F24A /* Resources */ = {
			isa = PBXResourcesBuildPhase;
			buildActionMask = 2147483647;
			files = (
			);
			runOnlyForDeploymentPostprocessing = 0;
		};
		4F94F60925E5EC2800D9F24A /* Resources */ = {
			isa = PBXResourcesBuildPhase;
			buildActionMask = 2147483647;
			files = (
			);
			runOnlyForDeploymentPostprocessing = 0;
		};
		4FCECD7E21092354001F1078 /* Resources */ = {
			isa = PBXResourcesBuildPhase;
			buildActionMask = 2147483647;
			files = (
				4FF6668D25F2C93A00689B77 /* MomentumScroll.h (old) in Resources */,
				4FF6668325F2C93A00689B77 /* Assets.xcassets in Resources */,
				4FF6668A25F2C93A00689B77 /* SmoothScroll.m (old) in Resources */,
				4FF6654125F2C7B000689B77 /* default_launchd.plist in Resources */,
				4FF6669E25F2C93A00689B77 /* MainMenu.xib in Resources */,
			);
			runOnlyForDeploymentPostprocessing = 0;
		};
/* End PBXResourcesBuildPhase section */

/* Begin PBXShellScriptBuildPhase section */
		424BDEAE55BF5688DA4028C7 /* [CP] Embed Pods Frameworks */ = {
			isa = PBXShellScriptBuildPhase;
			buildActionMask = 2147483647;
			files = (
			);
			inputPaths = (
				"${PODS_ROOT}/Target Support Files/Pods-Mac Mouse Fix Helper/Pods-Mac Mouse Fix Helper-frameworks.sh",
				"${BUILT_PRODUCTS_DIR}/ReactiveCocoa/ReactiveCocoa.framework",
				"${BUILT_PRODUCTS_DIR}/ReactiveObjC/ReactiveObjC.framework",
				"${BUILT_PRODUCTS_DIR}/ReactiveSwift/ReactiveSwift.framework",
			);
			name = "[CP] Embed Pods Frameworks";
			outputPaths = (
				"${TARGET_BUILD_DIR}/${FRAMEWORKS_FOLDER_PATH}/ReactiveCocoa.framework",
				"${TARGET_BUILD_DIR}/${FRAMEWORKS_FOLDER_PATH}/ReactiveObjC.framework",
				"${TARGET_BUILD_DIR}/${FRAMEWORKS_FOLDER_PATH}/ReactiveSwift.framework",
			);
			runOnlyForDeploymentPostprocessing = 0;
			shellPath = /bin/sh;
			shellScript = "\"${PODS_ROOT}/Target Support Files/Pods-Mac Mouse Fix Helper/Pods-Mac Mouse Fix Helper-frameworks.sh\"\n";
			showEnvVarsInLog = 0;
		};
		4F94F75125E614D500D9F24A /* Increment Build Number */ = {
			isa = PBXShellScriptBuildPhase;
			alwaysOutOfDate = 1;
			buildActionMask = 2147483647;
			files = (
			);
			inputFileListPaths = (
			);
			inputPaths = (
			);
			name = "Increment Build Number";
			outputFileListPaths = (
			);
			outputPaths = (
			);
			runOnlyForDeploymentPostprocessing = 0;
			shellPath = /bin/sh;
			shellScript = " \nbuildNumber=$(/usr/libexec/PlistBuddy -c \"Print CFBundleVersion\" \"${PROJECT_DIR}/${INFOPLIST_FILE}\")\nbuildNumber=$((buildNumber+1))\n/usr/libexec/PlistBuddy -c \"Set :CFBundleVersion $buildNumber\" \"${PROJECT_DIR}/${INFOPLIST_FILE}\"\n";
		};
		4FEEEC53263C164000C50193 /* Copy Version from Main App */ = {
			isa = PBXShellScriptBuildPhase;
			alwaysOutOfDate = 1;
			buildActionMask = 2147483647;
			files = (
			);
			inputFileListPaths = (
			);
			inputPaths = (
			);
			name = "Copy Version from Main App";
			outputFileListPaths = (
			);
			outputPaths = (
			);
			runOnlyForDeploymentPostprocessing = 0;
			shellPath = /bin/sh;
			shellScript = "# Versioning on the Helper isn't that important, and this doesn't work properly.\n#   I made this because sometimes I get crashlogs of the Helper which just say -1 for the version. This should be good enough so I get an idea of which version has the issue.\n\n# Get versions from Main App\nversion=$(/usr/libexec/PlistBuddy -c \"Print CFBundleVersion\" \"${PROJECT_DIR}/${INFOPLIST_FILE_MAINAPP}\")\nshortVersion=$(/usr/libexec/PlistBuddy -c \"Print CFBundleShortVersionString\" \"${PROJECT_DIR}/${INFOPLIST_FILE_MAINAPP}\")\n\n$((version++)) \n# ^ Because we'll also be incrementing Main App version when it builds\n#   Can't get any build phase from Main App to run before the Helper is compiled. Otherwise we wouldn't need to do this. We could increment the Main App version and then simply copy it over.\n#   For some reason is not always in sync with the Main App version. I saw it lag one behind. I think it might have to do with Xcode optimizing builds and not always running this if the Helper hasn't changed, but not sure.\n\n# Set versions to Helper\n/usr/libexec/PlistBuddy -c \"Set CFBundleVersion ${version}\" \"${PROJECT_DIR}/${INFOPLIST_FILE_HELPER}\"\n/usr/libexec/PlistBuddy -c \"Set CFBundleShortVersionString ${shortVersion}\" \"${PROJECT_DIR}/${INFOPLIST_FILE_HELPER}\"\n";
		};
		5C0D743C980B1EF4789733AC /* [CP] Check Pods Manifest.lock */ = {
			isa = PBXShellScriptBuildPhase;
			buildActionMask = 2147483647;
			files = (
			);
			inputFileListPaths = (
			);
			inputPaths = (
				"${PODS_PODFILE_DIR_PATH}/Podfile.lock",
				"${PODS_ROOT}/Manifest.lock",
			);
			name = "[CP] Check Pods Manifest.lock";
			outputFileListPaths = (
			);
			outputPaths = (
				"$(DERIVED_FILE_DIR)/Pods-Mac Mouse Fix Accomplice-checkManifestLockResult.txt",
			);
			runOnlyForDeploymentPostprocessing = 0;
			shellPath = /bin/sh;
			shellScript = "diff \"${PODS_PODFILE_DIR_PATH}/Podfile.lock\" \"${PODS_ROOT}/Manifest.lock\" > /dev/null\nif [ $? != 0 ] ; then\n    # print error to STDERR\n    echo \"error: The sandbox is not in sync with the Podfile.lock. Run 'pod install' or update your CocoaPods installation.\" >&2\n    exit 1\nfi\n# This output is used by Xcode 'outputs' to avoid re-running this script phase.\necho \"SUCCESS\" > \"${SCRIPT_OUTPUT_FILE_0}\"\n";
			showEnvVarsInLog = 0;
		};
		93EAFCB2E5A3B8110B03FE4A /* [CP] Check Pods Manifest.lock */ = {
			isa = PBXShellScriptBuildPhase;
			buildActionMask = 2147483647;
			files = (
			);
			inputFileListPaths = (
			);
			inputPaths = (
				"${PODS_PODFILE_DIR_PATH}/Podfile.lock",
				"${PODS_ROOT}/Manifest.lock",
			);
			name = "[CP] Check Pods Manifest.lock";
			outputFileListPaths = (
			);
			outputPaths = (
				"$(DERIVED_FILE_DIR)/Pods-Mac Mouse Fix Helper-checkManifestLockResult.txt",
			);
			runOnlyForDeploymentPostprocessing = 0;
			shellPath = /bin/sh;
			shellScript = "diff \"${PODS_PODFILE_DIR_PATH}/Podfile.lock\" \"${PODS_ROOT}/Manifest.lock\" > /dev/null\nif [ $? != 0 ] ; then\n    # print error to STDERR\n    echo \"error: The sandbox is not in sync with the Podfile.lock. Run 'pod install' or update your CocoaPods installation.\" >&2\n    exit 1\nfi\n# This output is used by Xcode 'outputs' to avoid re-running this script phase.\necho \"SUCCESS\" > \"${SCRIPT_OUTPUT_FILE_0}\"\n";
			showEnvVarsInLog = 0;
		};
		D3E1C1124917431911C9AFC6 /* [CP] Check Pods Manifest.lock */ = {
			isa = PBXShellScriptBuildPhase;
			buildActionMask = 2147483647;
			files = (
			);
			inputFileListPaths = (
			);
			inputPaths = (
				"${PODS_PODFILE_DIR_PATH}/Podfile.lock",
				"${PODS_ROOT}/Manifest.lock",
			);
			name = "[CP] Check Pods Manifest.lock";
			outputFileListPaths = (
			);
			outputPaths = (
				"$(DERIVED_FILE_DIR)/Pods-Mac Mouse FixTests-checkManifestLockResult.txt",
			);
			runOnlyForDeploymentPostprocessing = 0;
			shellPath = /bin/sh;
			shellScript = "diff \"${PODS_PODFILE_DIR_PATH}/Podfile.lock\" \"${PODS_ROOT}/Manifest.lock\" > /dev/null\nif [ $? != 0 ] ; then\n    # print error to STDERR\n    echo \"error: The sandbox is not in sync with the Podfile.lock. Run 'pod install' or update your CocoaPods installation.\" >&2\n    exit 1\nfi\n# This output is used by Xcode 'outputs' to avoid re-running this script phase.\necho \"SUCCESS\" > \"${SCRIPT_OUTPUT_FILE_0}\"\n";
			showEnvVarsInLog = 0;
		};
		D44E8D3705772A3E8B79E3B7 /* [CP] Check Pods Manifest.lock */ = {
			isa = PBXShellScriptBuildPhase;
			buildActionMask = 2147483647;
			files = (
			);
			inputFileListPaths = (
			);
			inputPaths = (
				"${PODS_PODFILE_DIR_PATH}/Podfile.lock",
				"${PODS_ROOT}/Manifest.lock",
			);
			name = "[CP] Check Pods Manifest.lock";
			outputFileListPaths = (
			);
			outputPaths = (
				"$(DERIVED_FILE_DIR)/Pods-Mac Mouse Fix-checkManifestLockResult.txt",
			);
			runOnlyForDeploymentPostprocessing = 0;
			shellPath = /bin/sh;
			shellScript = "diff \"${PODS_PODFILE_DIR_PATH}/Podfile.lock\" \"${PODS_ROOT}/Manifest.lock\" > /dev/null\nif [ $? != 0 ] ; then\n    # print error to STDERR\n    echo \"error: The sandbox is not in sync with the Podfile.lock. Run 'pod install' or update your CocoaPods installation.\" >&2\n    exit 1\nfi\n# This output is used by Xcode 'outputs' to avoid re-running this script phase.\necho \"SUCCESS\" > \"${SCRIPT_OUTPUT_FILE_0}\"\n";
			showEnvVarsInLog = 0;
		};
		FC8CF78D6940BDFF17A48634 /* [CP] Check Pods Manifest.lock */ = {
			isa = PBXShellScriptBuildPhase;
			buildActionMask = 2147483647;
			files = (
			);
			inputFileListPaths = (
			);
			inputPaths = (
				"${PODS_PODFILE_DIR_PATH}/Podfile.lock",
				"${PODS_ROOT}/Manifest.lock",
			);
			name = "[CP] Check Pods Manifest.lock";
			outputFileListPaths = (
			);
			outputPaths = (
				"$(DERIVED_FILE_DIR)/Pods-Mac Mouse Fix-Mac Mouse FixUITests-checkManifestLockResult.txt",
			);
			runOnlyForDeploymentPostprocessing = 0;
			shellPath = /bin/sh;
			shellScript = "diff \"${PODS_PODFILE_DIR_PATH}/Podfile.lock\" \"${PODS_ROOT}/Manifest.lock\" > /dev/null\nif [ $? != 0 ] ; then\n    # print error to STDERR\n    echo \"error: The sandbox is not in sync with the Podfile.lock. Run 'pod install' or update your CocoaPods installation.\" >&2\n    exit 1\nfi\n# This output is used by Xcode 'outputs' to avoid re-running this script phase.\necho \"SUCCESS\" > \"${SCRIPT_OUTPUT_FILE_0}\"\n";
			showEnvVarsInLog = 0;
		};
/* End PBXShellScriptBuildPhase section */

/* Begin PBXSourcesBuildPhase section */
		4F2FDF2C2315662400C7BE14 /* Sources */ = {
			isa = PBXSourcesBuildPhase;
			buildActionMask = 2147483647;
			files = (
				4F2FDF332315662500C7BE14 /* main.m in Sources */,
				4FA9ABCC287B3B590049DE7D /* SharedMessagePort.m in Sources */,
				4FBA3152261758C1006C20F3 /* SharedUtility.m in Sources */,
				4FF6655725F2C7CA00689B77 /* HelperServices.m in Sources */,
				4FF6655C25F2C7D500689B77 /* Objects.m in Sources */,
			);
			runOnlyForDeploymentPostprocessing = 0;
		};
		4F94F5EA25E5EC2500D9F24A /* Sources */ = {
			isa = PBXSourcesBuildPhase;
			buildActionMask = 2147483647;
			files = (
				4FF6655225F2C7B000689B77 /* NSMutableDictionary+Additions.m in Sources */,
				4F39BC4A263B179200FDF692 /* AppState.m in Sources */,
				4FBC943B260F8AA60062F186 /* MASShortcut.m in Sources */,
				4FF6654625F2C7B000689B77 /* Objects.m in Sources */,
				4FF665EE25F2C92700689B77 /* OverridePanel.m in Sources */,
				4FF665F525F2C92700689B77 /* ConfigInterface_App.m in Sources */,
				4FF6654E25F2C7B000689B77 /* SharedUtility.m in Sources */,
				4F8FC13F275DC81900887A0C /* PrefixSwift.swift in Sources */,
				4F8CE7012617738A00D70A76 /* AppTranslocationManager.m in Sources */,
				4FF665FE25F2C92700689B77 /* main.m in Sources */,
				4F1B832D26081A5500AEAF37 /* CaptureNotificationCreator.m in Sources */,
				4FD82DDB260575B100664D6F /* ToastNotificationLabel.m in Sources */,
				4FF665FA25F2C92700689B77 /* AppDelegate.m in Sources */,
				4FF665F325F2C92700689B77 /* MoreSheet.m in Sources */,
				4FEC9668278BBDC600548604 /* NSColor+Additions.m in Sources */,
				4FF6660025F2C92700689B77 /* Hyperlink.m in Sources */,
				4FF6654C25F2C7B000689B77 /* Queue.m in Sources */,
				4FF8C89E28955DC4007EC31F /* CoolTimer.swift in Sources */,
				4FF665ED25F2C92700689B77 /* MFSegmentedControl.m in Sources */,
				4F3E067E26A2F97D000C9E06 /* URLMenuItem.m in Sources */,
				4FF6660225F2C92700689B77 /* ClickableImageView.m in Sources */,
				4F79A81C2604317200076A7E /* ToastNotificationController.m in Sources */,
				4F39BC3B263AF2B000FDF692 /* SparkleUpdaterController.m in Sources */,
				4F1C51DA260543DD007F4930 /* NSTextField+Additions.m in Sources */,
				4FE40B96283A49DD00880BEF /* SharedUtilitySwift.swift in Sources */,
				4F2F5DA825FB6FFD0037660A /* AddWindowController.m in Sources */,
				4FF6655025F2C7B000689B77 /* NSArray+Additions.m in Sources */,
				4FCA07D625F3129B00BFE209 /* RemapTableController.m in Sources */,
				4F44FF052606D73D00926A5E /* SharedMessagePort.m in Sources */,
				4FAD391426702CD4000CF4FA /* DerivedProperty.swift in Sources */,
				4FB4FA202611DD6000806DDD /* KeyCaptureScrollView.m in Sources */,
				4F9E78BF26855BCF002C2309 /* Concurrency.swift in Sources */,
				4F92A708260F4BF000529D1F /* RemapTableView.m in Sources */,
				4F37FAD825FDFDC5004C34C4 /* MFScrollView.m in Sources */,
				4FF665F825F2C92700689B77 /* MessagePort_App.m in Sources */,
				4F319CBB26252A2D004E5F63 /* ButtonGroupRowView.m in Sources */,
				4F79A82B2605074000076A7E /* NSAttributedString+Additions.m in Sources */,
				4F7AB0552606698A0008055E /* UIStrings.m in Sources */,
				4FF6660125F2C92700689B77 /* Utility_App.m in Sources */,
				4F79A83626051E4A00076A7E /* ToastNotification.m in Sources */,
				4F79C2EA260976950067B381 /* RemapTableTranslator.m in Sources */,
				4FB4F9FE260FDBC800806DDD /* RemapTableUtility.m in Sources */,
				4FF665FD25F2C92700689B77 /* AuthorizeAccessibilityView.m in Sources */,
				4F854D7C2789146900B46E9D /* NSMenu+NSMenu_Additions.m in Sources */,
				4F92A72D260F6C7800529D1F /* NSView+Additions.m in Sources */,
				4F92A73A260F73C600529D1F /* KeyCaptureView.m in Sources */,
				4FF6654425F2C7B000689B77 /* HelperServices.m in Sources */,
			);
			runOnlyForDeploymentPostprocessing = 0;
		};
		4F94F5FC25E5EC2800D9F24A /* Sources */ = {
			isa = PBXSourcesBuildPhase;
			buildActionMask = 2147483647;
			files = (
				4F94F60525E5EC2800D9F24A /* Mac_Mouse_FixTests.m in Sources */,
			);
			runOnlyForDeploymentPostprocessing = 0;
		};
		4F94F60725E5EC2800D9F24A /* Sources */ = {
			isa = PBXSourcesBuildPhase;
			buildActionMask = 2147483647;
			files = (
				4F94F61025E5EC2800D9F24A /* Mac_Mouse_FixUITests.m in Sources */,
			);
			runOnlyForDeploymentPostprocessing = 0;
		};
		4FCECD7C21092354001F1078 /* Sources */ = {
			isa = PBXSourcesBuildPhase;
			buildActionMask = 2147483647;
			files = (
				4F09BF58288355170080A5F8 /* PollingRateMeasurer.swift in Sources */,
				4F9C9B58268A29B70083DED0 /* RollingAverage.swift in Sources */,
				4FF0255727B0091700923107 /* ModifiedDragOutputAddMode.m in Sources */,
				4FF0255127B0033000923107 /* ModifiedDragOutputTwoFingerSwipe.m in Sources */,
				4FF6654D25F2C7B000689B77 /* SharedUtility.m in Sources */,
				4FF6668225F2C93A00689B77 /* Config.m in Sources */,
				4FFBC5A8266977CA001D389B /* DoubleExponentialSmoother.swift in Sources */,
				4FF8C8A128956DDD007EC31F /* ButtonModifiers.swift in Sources */,
				4FF6669625F2C93A00689B77 /* Actions.m in Sources */,
				4FF0254E27AFF90800923107 /* ModifiedDragOutputThreeFingerSwipe.m in Sources */,
				4F44FF042606D73D00926A5E /* SharedMessagePort.m in Sources */,
				4F8CF95728686C0100BF5E55 /* PolynomialRegression.m in Sources */,
				4F5F3EEE2756DB0A00C350C0 /* RemapsOverrider_old_.swift in Sources */,
				4F8B7E6727B4E32600598B65 /* Animator.swift in Sources */,
				4FF6669325F2C93A00689B77 /* TouchSimulator.m in Sources */,
				4F9E78E3268663B1002C2309 /* ExponentialSmoother.swift in Sources */,
				4F3A40AB266BBB6200436821 /* AccelerationBezier.swift in Sources */,
				4FF93063288076600007CCA7 /* PolyFit.cpp in Sources */,
				4FD860AA266EC24E004F76C8 /* DerivedProperty.swift in Sources */,
				4FE6CBC428987E8B00B3E829 /* DynamicSystemAnimator.swift in Sources */,
				4FF6669725F2C93A00689B77 /* TransformationManager.m in Sources */,
				4F1B83062606E68300AEAF37 /* ButtonLandscapeAssessor.m in Sources */,
				4F8A8DBF287F7BBA00786BCC /* NaturalAccelerationCurve.swift in Sources */,
				4FF6668F25F2C93A00689B77 /* SmoothScroll_old_.m in Sources */,
				4F70ECB7267E810900325A76 /* IOUtility.m in Sources */,
				4FD0A71127B295F600FFCD12 /* OtherConfig.swift in Sources */,
				4F1D58192881D880002EB119 /* CombinedLinearCurve.swift in Sources */,
				4FF6669A25F2C93A00689B77 /* TransformationUtility.m in Sources */,
				4FF6669D25F2C93A00689B77 /* AccessibilityCheck.m in Sources */,
				4FF0255F27B013A100923107 /* PointerFreeze.m in Sources */,
				4FF666A725F2C93A00689B77 /* Device.m in Sources */,
				4FF6669C25F2C93A00689B77 /* PointerSpeedExperiments.m in Sources */,
				4F3A40B1266BBC5000436821 /* Curve.swift in Sources */,
				4FF6668425F2C93A00689B77 /* MessagePort_Helper.m in Sources */,
				4FF6669225F2C93A00689B77 /* RoughScroll_old_.m in Sources */,
				4FBDA14F27B241CE0030E4EA /* GlobalEventTapThread.m in Sources */,
				4FF6669825F2C93A00689B77 /* SubPixelator.m in Sources */,
				4FE40B97283A49DD00880BEF /* SharedUtilitySwift.swift in Sources */,
				4F8A8DC2287F967000786BCC /* TestAccelerationCurve.swift in Sources */,
				4FF0BD51266AC10C003935EA /* Math.swift in Sources */,
				4F8CF95B28686EA200BF5E55 /* DoublesMatrix.m in Sources */,
				4F2CC58927B8DA8B0084AACE /* Line.swift in Sources */,
				4FF6669F25F2C93A00689B77 /* main.m in Sources */,
				4FF6668925F2C93A00689B77 /* Scroll.m in Sources */,
				4F70ECAE267E442D00325A76 /* PointerSpeedExperiments2.m in Sources */,
				4FC55E31285E6F1F00F2FCCF /* GlobalDefaults.swift in Sources */,
				4FF6669525F2C93A00689B77 /* ModifiedDrag.m in Sources */,
				4FD86089266E819A004F76C8 /* Pointers.swift in Sources */,
				4FF6668825F2C93A00689B77 /* ButtonInputReceiver.m in Sources */,
				4FF6669025F2C93A00689B77 /* ScrollModifiers_old_.m in Sources */,
				4FF6655125F2C7B000689B77 /* NSMutableDictionary+Additions.m in Sources */,
				4FF6668525F2C93A00689B77 /* ModifierManager.m in Sources */,
				4FD860CC266EF55A004F76C8 /* ScrollConfig.swift in Sources */,
				4F8FC140275DC81900887A0C /* PrefixSwift.swift in Sources */,
				4F2CC58727B8D2300084AACE /* HybridCurves.swift in Sources */,
				4F02C71D2899448900ED0AA8 /* OutputCoordinator.swift in Sources */,
				4F5C2F802885C5D0001B9B8A /* State.swift in Sources */,
				4F8A8DAD287EEF6200786BCC /* IOHIDAccelerationTableBridge.mm in Sources */,
				4F3A40CB266C44D100436821 /* DisplayLink.m in Sources */,
				4FF6669925F2C93A00689B77 /* VectorSubPixelator.m in Sources */,
				4FF0BD4B266A8B7E003935EA /* Bezier.swift in Sources */,
				4FF6668125F2C93A00689B77 /* FileMonitor.m in Sources */,
				4F1AFE972670EBA900ECA424 /* DragCurve.swift in Sources */,
				4FF6669125F2C93A00689B77 /* ScrollUtility.m in Sources */,
				4FF666A825F2C93A00689B77 /* DeviceManager.m in Sources */,
				4FF8C89F28955DC4007EC31F /* CoolTimer.swift in Sources */,
				4FF6669B25F2C93A00689B77 /* AppDelegate.m in Sources */,
				4F9E78D02685E30C002C2309 /* GestureScrollSimulator.m in Sources */,
				4FD66E0827BB553800F67559 /* CGEventHIDEventBridge.m in Sources */,
				4FF0BD58266ACE32003935EA /* VectorUtility.m in Sources */,
				4F96060F27B4F92F004D6F6D /* PixelatedAnimator.swift in Sources */,
				4FF6654F25F2C7B000689B77 /* NSArray+Additions.m in Sources */,
				4FF6654525F2C7B000689B77 /* Objects.m in Sources */,
				4F5F3EF12756EC0400C350C0 /* RemapSwizzler.m in Sources */,
				4FD66E0B27BB9BAE00F67559 /* EventUtility.m in Sources */,
				4FF666A925F2C93A00689B77 /* HelperUtility.m in Sources */,
				4FCC03352757B181002E5A57 /* ScreenDrawer.swift in Sources */,
				4FF6668B25F2C93A00689B77 /* CubicUnitBezier.m in Sources */,
				4F9E78C026855BCF002C2309 /* Concurrency.swift in Sources */,
				4FF93059288026FC0007CCA7 /* PolynomialCappedAccelerationCurve.swift in Sources */,
				4F3A40DA266C5BDF00436821 /* NSScreen+Additions.m in Sources */,
				4FF6654325F2C7B000689B77 /* HelperServices.m in Sources */,
				4FA994BE26678AC90007F003 /* ScrollAnalyzer.m in Sources */,
				4F9C9B60268A29FE0083DED0 /* Smoother.swift in Sources */,
				4FA83A29268271E200F3A31B /* PointerSpeed.m in Sources */,
				4FF6654B25F2C7B000689B77 /* Queue.m in Sources */,
				4F9C9B6B268A2D6F0083DED0 /* CircularBuffer.m in Sources */,
				4FF8C8A32895AACB007EC31F /* Buttons.swift in Sources */,
				4FF0255427B007FC00923107 /* ModifiedDragOutputFakeDrag.m in Sources */,
				4FF8C89A28955491007EC31F /* ClickCycle.swift in Sources */,
				4FF9306228806E4F0007CCA7 /* PolyFitObjC.m in Sources */,
				4FA83A2E268288D900F3A31B /* PointerConfig.swift in Sources */,
				4FF6669425F2C93A00689B77 /* GestureScrollSimulator_old_.m in Sources */,
				4F8A8DBD287F203D00786BCC /* IOHIDAccelerationTable.cpp in Sources */,
				4F5F3EF32756F1DB00C350C0 /* ScrollModifiers.swift in Sources */,
			);
			runOnlyForDeploymentPostprocessing = 0;
		};
/* End PBXSourcesBuildPhase section */

/* Begin PBXTargetDependency section */
		4F94F60225E5EC2800D9F24A /* PBXTargetDependency */ = {
			isa = PBXTargetDependency;
			target = 4F94F5ED25E5EC2500D9F24A /* Mac Mouse Fix */;
			targetProxy = 4F94F60125E5EC2800D9F24A /* PBXContainerItemProxy */;
		};
		4F94F60D25E5EC2800D9F24A /* PBXTargetDependency */ = {
			isa = PBXTargetDependency;
			target = 4F94F5ED25E5EC2500D9F24A /* Mac Mouse Fix */;
			targetProxy = 4F94F60C25E5EC2800D9F24A /* PBXContainerItemProxy */;
		};
		4F94F73625E6138800D9F24A /* PBXTargetDependency */ = {
			isa = PBXTargetDependency;
			target = 4FCECD7F21092354001F1078 /* Mac Mouse Fix Helper */;
			targetProxy = 4F94F73525E6138800D9F24A /* PBXContainerItemProxy */;
		};
		4F94F73825E6138C00D9F24A /* PBXTargetDependency */ = {
			isa = PBXTargetDependency;
			target = 4F2FDF2F2315662400C7BE14 /* Mac Mouse Fix Accomplice */;
			targetProxy = 4F94F73725E6138C00D9F24A /* PBXContainerItemProxy */;
		};
/* End PBXTargetDependency section */

/* Begin PBXVariantGroup section */
		4F8CF93D28686C0100BF5E55 /* LaunchScreen.xib */ = {
			isa = PBXVariantGroup;
			children = (
				4F8CF93E28686C0100BF5E55 /* Base */,
			);
			name = LaunchScreen.xib;
			sourceTree = "<group>";
		};
		4F8CF93F28686C0100BF5E55 /* Main.storyboard */ = {
			isa = PBXVariantGroup;
			children = (
				4F8CF94028686C0100BF5E55 /* Base */,
			);
			name = Main.storyboard;
			sourceTree = "<group>";
		};
		4FF665D925F2C92700689B77 /* MouseFix.xib */ = {
			isa = PBXVariantGroup;
			children = (
				4FF665DA25F2C92700689B77 /* Base */,
			);
			name = MouseFix.xib;
			sourceTree = "<group>";
		};
		4FF6664F25F2C93A00689B77 /* MainMenu.xib */ = {
			isa = PBXVariantGroup;
			children = (
				4FF6665025F2C93A00689B77 /* Base */,
			);
			name = MainMenu.xib;
			sourceTree = "<group>";
		};
/* End PBXVariantGroup section */

/* Begin XCBuildConfiguration section */
		4F2FDF352315662500C7BE14 /* Debug */ = {
			isa = XCBuildConfiguration;
			baseConfigurationReference = 4F39BCA6263B6E8000FDF692 /* Accomplice.xcconfig */;
			buildSettings = {
				CLANG_ENABLE_MODULES = YES;
				CLANG_ENABLE_OBJC_WEAK = YES;
				CLANG_WARN_QUOTED_INCLUDE_IN_FRAMEWORK_HEADER = "$(inherited)";
				CODE_SIGN_ENTITLEMENTS = Accomplice/Accomplice.entitlements;
				CODE_SIGN_IDENTITY = "Apple Development";
				CODE_SIGN_STYLE = Automatic;
				DEVELOPMENT_TEAM = LM5Z78756B;
				ENABLE_HARDENED_RUNTIME = YES;
				FRAMEWORK_SEARCH_PATHS = (
					"$(inherited)",
					"$(PROJECT_DIR)/Frameworks",
				);
				HEADER_SEARCH_PATHS = "$(inherited)";
				LD_RUNPATH_SEARCH_PATHS = (
					"$(inherited)",
					"@executable_path/../Frameworks",
					"@loader_path/../Frameworks",
				);
				MTL_ENABLE_DEBUG_INFO = INCLUDE_SOURCE;
				MTL_FAST_MATH = YES;
				PRODUCT_BUNDLE_IDENTIFIER = "com.nuebling.mac-mouse-fix.accomplice";
				PRODUCT_NAME = "$(TARGET_NAME)";
				SWIFT_OPTIMIZATION_LEVEL = "-Onone";
				SWIFT_VERSION = 5.0;
			};
			name = Debug;
		};
		4F2FDF362315662500C7BE14 /* Release */ = {
			isa = XCBuildConfiguration;
			baseConfigurationReference = 4F39BCA6263B6E8000FDF692 /* Accomplice.xcconfig */;
			buildSettings = {
				CLANG_ENABLE_MODULES = YES;
				CLANG_ENABLE_OBJC_WEAK = YES;
				CLANG_WARN_QUOTED_INCLUDE_IN_FRAMEWORK_HEADER = "$(inherited)";
				CODE_SIGN_ENTITLEMENTS = Accomplice/Accomplice.entitlements;
				CODE_SIGN_IDENTITY = "Apple Development";
				CODE_SIGN_STYLE = Automatic;
				DEVELOPMENT_TEAM = LM5Z78756B;
				ENABLE_HARDENED_RUNTIME = YES;
				FRAMEWORK_SEARCH_PATHS = (
					"$(inherited)",
					"$(PROJECT_DIR)/Frameworks",
				);
				HEADER_SEARCH_PATHS = "$(inherited)";
				LD_RUNPATH_SEARCH_PATHS = (
					"$(inherited)",
					"@executable_path/../Frameworks",
					"@loader_path/../Frameworks",
				);
				MTL_FAST_MATH = YES;
				PRODUCT_BUNDLE_IDENTIFIER = "com.nuebling.mac-mouse-fix.accomplice";
				PRODUCT_NAME = "$(TARGET_NAME)";
				SWIFT_VERSION = 5.0;
			};
			name = Release;
		};
		4F94F61325E5EC2800D9F24A /* Debug */ = {
			isa = XCBuildConfiguration;
			baseConfigurationReference = 4F39BCA4263B6DC200FDF692 /* MainAppDebug.xcconfig */;
			buildSettings = {
				ASSETCATALOG_COMPILER_APPICON_NAME = AppIcon;
				ASSETCATALOG_COMPILER_GLOBAL_ACCENT_COLOR_NAME = AccentColor;
				CLANG_ENABLE_OBJC_WEAK = YES;
				CLANG_WARN_QUOTED_INCLUDE_IN_FRAMEWORK_HEADER = "$(inherited)";
				CODE_SIGN_ENTITLEMENTS = App/SupportFiles/App.entitlements;
				CODE_SIGN_IDENTITY = "Apple Development";
				CODE_SIGN_STYLE = Automatic;
				COMBINE_HIDPI_IMAGES = YES;
				CURRENT_PROJECT_VERSION = 6000;
				DEVELOPMENT_TEAM = LM5Z78756B;
				ENABLE_HARDENED_RUNTIME = YES;
				FRAMEWORK_SEARCH_PATHS = (
					"$(inherited)",
					"$(PROJECT_DIR)/Frameworks",
				);
				INFOPLIST_FILE = App/SupportFiles/Info.plist;
				LD_RUNPATH_SEARCH_PATHS = (
					"$(inherited)",
					"@executable_path/../Frameworks",
				);
<<<<<<< HEAD
				MACOSX_DEPLOYMENT_TARGET = 10.13;
				MARKETING_VERSION = "3.0.0 Alpha";
=======
				MARKETING_VERSION = "2.2.1 Beta 2";
>>>>>>> a8bb4299
				MTL_ENABLE_DEBUG_INFO = INCLUDE_SOURCE;
				MTL_FAST_MATH = YES;
				PRODUCT_BUNDLE_IDENTIFIER = "com.nuebling.mac-mouse-fix";
				PRODUCT_NAME = "$(TARGET_NAME)";
			};
			name = Debug;
		};
		4F94F61425E5EC2800D9F24A /* Release */ = {
			isa = XCBuildConfiguration;
			baseConfigurationReference = 4F39BC8A263B693300FDF692 /* MainAppRelease.xcconfig */;
			buildSettings = {
				ASSETCATALOG_COMPILER_APPICON_NAME = AppIcon;
				ASSETCATALOG_COMPILER_GLOBAL_ACCENT_COLOR_NAME = AccentColor;
				CLANG_ENABLE_OBJC_WEAK = YES;
				CLANG_WARN_QUOTED_INCLUDE_IN_FRAMEWORK_HEADER = "$(inherited)";
				CODE_SIGN_ENTITLEMENTS = App/SupportFiles/App.entitlements;
				CODE_SIGN_STYLE = Automatic;
				COMBINE_HIDPI_IMAGES = YES;
				CURRENT_PROJECT_VERSION = 6000;
				DEVELOPMENT_TEAM = LM5Z78756B;
				ENABLE_HARDENED_RUNTIME = YES;
				FRAMEWORK_SEARCH_PATHS = (
					"$(inherited)",
					"$(PROJECT_DIR)/Frameworks",
				);
				INFOPLIST_FILE = App/SupportFiles/Info.plist;
				LD_RUNPATH_SEARCH_PATHS = (
					"$(inherited)",
					"@executable_path/../Frameworks",
				);
<<<<<<< HEAD
				MACOSX_DEPLOYMENT_TARGET = 10.13;
				MARKETING_VERSION = "3.0.0 Alpha";
=======
				MARKETING_VERSION = "2.2.1 Beta 2";
>>>>>>> a8bb4299
				MTL_FAST_MATH = YES;
				PRODUCT_BUNDLE_IDENTIFIER = "com.nuebling.mac-mouse-fix";
				PRODUCT_NAME = "$(TARGET_NAME)";
			};
			name = Release;
		};
		4F94F61625E5EC2800D9F24A /* Debug */ = {
			isa = XCBuildConfiguration;
			baseConfigurationReference = 49BE22BB51446F44DE9045AA /* Pods-Mac Mouse FixTests.debug.xcconfig */;
			buildSettings = {
				BUNDLE_LOADER = "$(TEST_HOST)";
				CLANG_ENABLE_OBJC_WEAK = YES;
				CLANG_WARN_QUOTED_INCLUDE_IN_FRAMEWORK_HEADER = "$(inherited)";
				CODE_SIGN_STYLE = Automatic;
				COMBINE_HIDPI_IMAGES = YES;
				DEVELOPMENT_TEAM = H6Z6W2F7ZZ;
				INFOPLIST_FILE = "Mac Mouse FixTests/Info.plist";
				LD_RUNPATH_SEARCH_PATHS = (
					"$(inherited)",
					"@executable_path/../Frameworks",
					"@loader_path/../Frameworks",
				);
				MACOSX_DEPLOYMENT_TARGET = 11.0;
				MTL_ENABLE_DEBUG_INFO = INCLUDE_SOURCE;
				MTL_FAST_MATH = YES;
				PRODUCT_BUNDLE_IDENTIFIER = "com.nuebling.Mac-Mouse-FixTests";
				PRODUCT_NAME = "$(TARGET_NAME)";
				TEST_HOST = "$(BUILT_PRODUCTS_DIR)/Mac Mouse Fix.app/Contents/MacOS/Mac Mouse Fix";
			};
			name = Debug;
		};
		4F94F61725E5EC2800D9F24A /* Release */ = {
			isa = XCBuildConfiguration;
			baseConfigurationReference = 5C99A82594B344E00F0863AE /* Pods-Mac Mouse FixTests.release.xcconfig */;
			buildSettings = {
				BUNDLE_LOADER = "$(TEST_HOST)";
				CLANG_ENABLE_OBJC_WEAK = YES;
				CLANG_WARN_QUOTED_INCLUDE_IN_FRAMEWORK_HEADER = "$(inherited)";
				CODE_SIGN_STYLE = Automatic;
				COMBINE_HIDPI_IMAGES = YES;
				DEVELOPMENT_TEAM = H6Z6W2F7ZZ;
				INFOPLIST_FILE = "Mac Mouse FixTests/Info.plist";
				LD_RUNPATH_SEARCH_PATHS = (
					"$(inherited)",
					"@executable_path/../Frameworks",
					"@loader_path/../Frameworks",
				);
				MACOSX_DEPLOYMENT_TARGET = 11.0;
				MTL_FAST_MATH = YES;
				PRODUCT_BUNDLE_IDENTIFIER = "com.nuebling.Mac-Mouse-FixTests";
				PRODUCT_NAME = "$(TARGET_NAME)";
				TEST_HOST = "$(BUILT_PRODUCTS_DIR)/Mac Mouse Fix.app/Contents/MacOS/Mac Mouse Fix";
			};
			name = Release;
		};
		4F94F61925E5EC2800D9F24A /* Debug */ = {
			isa = XCBuildConfiguration;
			baseConfigurationReference = EB486BF75A524261E2826AD5 /* Pods-Mac Mouse Fix-Mac Mouse FixUITests.debug.xcconfig */;
			buildSettings = {
				CLANG_ENABLE_OBJC_WEAK = YES;
				CLANG_WARN_QUOTED_INCLUDE_IN_FRAMEWORK_HEADER = "$(inherited)";
				CODE_SIGN_STYLE = Automatic;
				COMBINE_HIDPI_IMAGES = YES;
				DEVELOPMENT_TEAM = H6Z6W2F7ZZ;
				INFOPLIST_FILE = "Mac Mouse FixUITests/Info.plist";
				LD_RUNPATH_SEARCH_PATHS = (
					"$(inherited)",
					"@executable_path/../Frameworks",
					"@loader_path/../Frameworks",
				);
				MACOSX_DEPLOYMENT_TARGET = 11.0;
				MTL_ENABLE_DEBUG_INFO = INCLUDE_SOURCE;
				MTL_FAST_MATH = YES;
				ONLY_ACTIVE_ARCH = YES;
				PRODUCT_BUNDLE_IDENTIFIER = "com.nuebling.Mac-Mouse-FixUITests";
				PRODUCT_NAME = "$(TARGET_NAME)";
				TEST_TARGET_NAME = "Mac Mouse Fix";
			};
			name = Debug;
		};
		4F94F61A25E5EC2800D9F24A /* Release */ = {
			isa = XCBuildConfiguration;
			baseConfigurationReference = 62C21AA942E45207518BDA62 /* Pods-Mac Mouse Fix-Mac Mouse FixUITests.release.xcconfig */;
			buildSettings = {
				CLANG_ENABLE_OBJC_WEAK = YES;
				CLANG_WARN_QUOTED_INCLUDE_IN_FRAMEWORK_HEADER = "$(inherited)";
				CODE_SIGN_STYLE = Automatic;
				COMBINE_HIDPI_IMAGES = YES;
				DEVELOPMENT_TEAM = H6Z6W2F7ZZ;
				INFOPLIST_FILE = "Mac Mouse FixUITests/Info.plist";
				LD_RUNPATH_SEARCH_PATHS = (
					"$(inherited)",
					"@executable_path/../Frameworks",
					"@loader_path/../Frameworks",
				);
				MACOSX_DEPLOYMENT_TARGET = 11.0;
				MTL_FAST_MATH = YES;
				PRODUCT_BUNDLE_IDENTIFIER = "com.nuebling.Mac-Mouse-FixUITests";
				PRODUCT_NAME = "$(TARGET_NAME)";
				TEST_TARGET_NAME = "Mac Mouse Fix";
			};
			name = Release;
		};
		4FCECDA521092354001F1078 /* Debug */ = {
			isa = XCBuildConfiguration;
			buildSettings = {
				ALWAYS_EMBED_SWIFT_STANDARD_LIBRARIES = "$(inherited)";
				ALWAYS_SEARCH_USER_PATHS = NO;
				CLANG_ALLOW_NON_MODULAR_INCLUDES_IN_FRAMEWORK_MODULES = "$(inherited)";
				CLANG_ANALYZER_LOCALIZABILITY_NONLOCALIZED = YES;
				CLANG_ANALYZER_NONNULL = YES;
				CLANG_ANALYZER_NUMBER_OBJECT_CONVERSION = YES_AGGRESSIVE;
				CLANG_CXX_LANGUAGE_STANDARD = "gnu++14";
				CLANG_CXX_LIBRARY = "libc++";
				CLANG_ENABLE_MODULES = YES;
				CLANG_ENABLE_OBJC_ARC = YES;
				CLANG_WARN_BLOCK_CAPTURE_AUTORELEASING = YES;
				CLANG_WARN_BOOL_CONVERSION = YES;
				CLANG_WARN_COMMA = YES;
				CLANG_WARN_CONSTANT_CONVERSION = YES;
				CLANG_WARN_DEPRECATED_OBJC_IMPLEMENTATIONS = YES;
				CLANG_WARN_DIRECT_OBJC_ISA_USAGE = YES_ERROR;
				CLANG_WARN_DOCUMENTATION_COMMENTS = YES;
				CLANG_WARN_EMPTY_BODY = YES;
				CLANG_WARN_ENUM_CONVERSION = YES;
				CLANG_WARN_INFINITE_RECURSION = YES;
				CLANG_WARN_INT_CONVERSION = YES;
				CLANG_WARN_NON_LITERAL_NULL_CONVERSION = YES;
				CLANG_WARN_OBJC_IMPLICIT_RETAIN_SELF = YES;
				CLANG_WARN_OBJC_LITERAL_CONVERSION = YES;
				CLANG_WARN_OBJC_ROOT_CLASS = YES_ERROR;
				CLANG_WARN_RANGE_LOOP_ANALYSIS = YES;
				CLANG_WARN_STRICT_PROTOTYPES = YES;
				CLANG_WARN_SUSPICIOUS_MOVE = YES;
				CLANG_WARN_UNGUARDED_AVAILABILITY = YES_AGGRESSIVE;
				CLANG_WARN_UNREACHABLE_CODE = YES;
				CLANG_WARN__DUPLICATE_METHOD_MATCH = YES;
				CODE_SIGN_IDENTITY = "Apple Development";
				COPY_PHASE_STRIP = NO;
				CURRENT_PROJECT_VERSION = "";
				DEBUG_INFORMATION_FORMAT = "dwarf-with-dsym";
				DEFINES_MODULE = YES;
				ENABLE_STRICT_OBJC_MSGSEND = YES;
				ENABLE_TESTABILITY = YES;
				EXCLUDED_ARCHS = "";
				EXCLUDED_SOURCE_FILE_NAMES = "*_old_*";
				GCC_C_LANGUAGE_STANDARD = gnu11;
				GCC_DYNAMIC_NO_PIC = NO;
				GCC_NO_COMMON_BLOCKS = YES;
				GCC_OPTIMIZATION_LEVEL = 0;
				GCC_PRECOMPILE_PREFIX_HEADER = YES;
				GCC_PREFIX_HEADER = "";
				GCC_PREPROCESSOR_DEFINITIONS = (
					"DEBUG=1",
					"$(inherited)",
				);
				GCC_WARN_64_TO_32_BIT_CONVERSION = YES;
				GCC_WARN_ABOUT_RETURN_TYPE = YES_ERROR;
				GCC_WARN_UNDECLARED_SELECTOR = YES;
				GCC_WARN_UNINITIALIZED_AUTOS = YES_AGGRESSIVE;
				GCC_WARN_UNUSED_FUNCTION = YES;
				GCC_WARN_UNUSED_VARIABLE = YES;
				HEADER_SEARCH_PATHS = "$(inherited)";
				MACOSX_DEPLOYMENT_TARGET = 10.13;
				MTL_ENABLE_DEBUG_INFO = YES;
				ONLY_ACTIVE_ARCH = YES;
				SDKROOT = macosx;
				SWIFT_OPTIMIZATION_LEVEL = "-Onone";
				SWIFT_VERSION = 5.0;
				USER_HEADER_SEARCH_PATHS = "";
			};
			name = Debug;
		};
		4FCECDA621092354001F1078 /* Release */ = {
			isa = XCBuildConfiguration;
			buildSettings = {
				ALWAYS_EMBED_SWIFT_STANDARD_LIBRARIES = "$(inherited)";
				ALWAYS_SEARCH_USER_PATHS = NO;
				CLANG_ALLOW_NON_MODULAR_INCLUDES_IN_FRAMEWORK_MODULES = "$(inherited)";
				CLANG_ANALYZER_LOCALIZABILITY_NONLOCALIZED = YES;
				CLANG_ANALYZER_NONNULL = YES;
				CLANG_ANALYZER_NUMBER_OBJECT_CONVERSION = YES_AGGRESSIVE;
				CLANG_CXX_LANGUAGE_STANDARD = "gnu++14";
				CLANG_CXX_LIBRARY = "libc++";
				CLANG_ENABLE_MODULES = YES;
				CLANG_ENABLE_OBJC_ARC = YES;
				CLANG_WARN_BLOCK_CAPTURE_AUTORELEASING = YES;
				CLANG_WARN_BOOL_CONVERSION = YES;
				CLANG_WARN_COMMA = YES;
				CLANG_WARN_CONSTANT_CONVERSION = YES;
				CLANG_WARN_DEPRECATED_OBJC_IMPLEMENTATIONS = YES;
				CLANG_WARN_DIRECT_OBJC_ISA_USAGE = YES_ERROR;
				CLANG_WARN_DOCUMENTATION_COMMENTS = YES;
				CLANG_WARN_EMPTY_BODY = YES;
				CLANG_WARN_ENUM_CONVERSION = YES;
				CLANG_WARN_INFINITE_RECURSION = YES;
				CLANG_WARN_INT_CONVERSION = YES;
				CLANG_WARN_NON_LITERAL_NULL_CONVERSION = YES;
				CLANG_WARN_OBJC_IMPLICIT_RETAIN_SELF = YES;
				CLANG_WARN_OBJC_LITERAL_CONVERSION = YES;
				CLANG_WARN_OBJC_ROOT_CLASS = YES_ERROR;
				CLANG_WARN_RANGE_LOOP_ANALYSIS = YES;
				CLANG_WARN_STRICT_PROTOTYPES = YES;
				CLANG_WARN_SUSPICIOUS_MOVE = YES;
				CLANG_WARN_UNGUARDED_AVAILABILITY = YES_AGGRESSIVE;
				CLANG_WARN_UNREACHABLE_CODE = YES;
				CLANG_WARN__DUPLICATE_METHOD_MATCH = YES;
				CODE_SIGN_IDENTITY = "Apple Development";
				COPY_PHASE_STRIP = NO;
				CURRENT_PROJECT_VERSION = "";
				DEBUG_INFORMATION_FORMAT = "dwarf-with-dsym";
				DEFINES_MODULE = YES;
				ENABLE_NS_ASSERTIONS = NO;
				ENABLE_STRICT_OBJC_MSGSEND = YES;
				EXCLUDED_ARCHS = "";
				EXCLUDED_SOURCE_FILE_NAMES = "*_old_*";
				GCC_C_LANGUAGE_STANDARD = gnu11;
				GCC_NO_COMMON_BLOCKS = YES;
				GCC_PRECOMPILE_PREFIX_HEADER = YES;
				GCC_PREFIX_HEADER = "";
				GCC_WARN_64_TO_32_BIT_CONVERSION = YES;
				GCC_WARN_ABOUT_RETURN_TYPE = YES_ERROR;
				GCC_WARN_UNDECLARED_SELECTOR = YES;
				GCC_WARN_UNINITIALIZED_AUTOS = YES_AGGRESSIVE;
				GCC_WARN_UNUSED_FUNCTION = YES;
				GCC_WARN_UNUSED_VARIABLE = YES;
				HEADER_SEARCH_PATHS = "$(inherited)";
				MACOSX_DEPLOYMENT_TARGET = 10.13;
				MTL_ENABLE_DEBUG_INFO = NO;
				ONLY_ACTIVE_ARCH = NO;
				SDKROOT = macosx;
				SWIFT_COMPILATION_MODE = wholemodule;
				SWIFT_OPTIMIZATION_LEVEL = "-O";
				SWIFT_VERSION = 5.0;
				USER_HEADER_SEARCH_PATHS = "";
			};
			name = Release;
		};
		4FCECDA821092354001F1078 /* Debug */ = {
			isa = XCBuildConfiguration;
			baseConfigurationReference = 4F39BCA5263B6DDA00FDF692 /* HelperDebug.xcconfig */;
			buildSettings = {
				ASSETCATALOG_COMPILER_APPICON_NAME = AppIconRound;
				CLANG_ENABLE_MODULES = YES;
				CLANG_WARN_QUOTED_INCLUDE_IN_FRAMEWORK_HEADER = "$(inherited)";
				CODE_SIGN_ENTITLEMENTS = Helper/SupportFiles/Helper.entitlements;
				CODE_SIGN_IDENTITY = "Apple Development";
				CODE_SIGN_STYLE = Automatic;
				COMBINE_HIDPI_IMAGES = YES;
				DEVELOPMENT_TEAM = LM5Z78756B;
<<<<<<< HEAD
				ENABLE_HARDENED_RUNTIME = YES;
=======
				EMBED_ASSET_PACKS_IN_PRODUCT_BUNDLE = NO;
				ENABLE_HARDENED_RUNTIME = NO;
>>>>>>> a8bb4299
				ENABLE_ON_DEMAND_RESOURCES = NO;
				FRAMEWORK_SEARCH_PATHS = (
					"$(inherited)",
					/Applications/Xcode.app/Contents/Developer/Platforms/MacOSX.platform/Developer/SDKs/MacOSX.sdk/System/Library/Frameworks/ApplicationServices.framework/Frameworks,
					"$(PROJECT_DIR)/Frameworks",
				);
				INFOPLIST_FILE = Helper/SupportFiles/Info.plist;
				LD_RUNPATH_SEARCH_PATHS = (
					"$(inherited)",
					"@executable_path/../Frameworks",
				);
				LIBRARY_SEARCH_PATHS = (
					"$(inherited)",
					"$(PROJECT_DIR)/Helper/Utility/Math/PolynomialRegression/numpy/core/lib",
					"$(PROJECT_DIR)/Helper/Utility/Math/PolynomialRegression/numpy/.dylibs",
					"$(PROJECT_DIR)/Helper/Utility/Math/PolynomialRegression/numpy/random/lib",
				);
				MACOSX_DEPLOYMENT_TARGET = 10.13;
				PRODUCT_BUNDLE_IDENTIFIER = "com.nuebling.mac-mouse-fix.helper";
				PRODUCT_NAME = "$(TARGET_NAME)";
				SWIFT_ACTIVE_COMPILATION_CONDITIONS = DEBUG;
				SWIFT_OBJC_BRIDGING_HEADER = "Helper/SupportFiles/Mac Mouse Fix Helper-Bridging-Header.h";
				SWIFT_PRECOMPILE_BRIDGING_HEADER = YES;
				USER_HEADER_SEARCH_PATHS = "\"$(SRCROOT)/Helper/SupportFiles/External\"";
			};
			name = Debug;
		};
		4FCECDA921092354001F1078 /* Release */ = {
			isa = XCBuildConfiguration;
			baseConfigurationReference = 4F39BC8B263B697200FDF692 /* HelperRelease.xcconfig */;
			buildSettings = {
				ASSETCATALOG_COMPILER_APPICON_NAME = AppIconRound;
				CLANG_ENABLE_MODULES = YES;
				CLANG_WARN_QUOTED_INCLUDE_IN_FRAMEWORK_HEADER = "$(inherited)";
				CODE_SIGN_ENTITLEMENTS = Helper/SupportFiles/Helper.entitlements;
				CODE_SIGN_STYLE = Automatic;
				COMBINE_HIDPI_IMAGES = YES;
				DEVELOPMENT_TEAM = LM5Z78756B;
<<<<<<< HEAD
				ENABLE_HARDENED_RUNTIME = YES;
=======
				EMBED_ASSET_PACKS_IN_PRODUCT_BUNDLE = NO;
				ENABLE_HARDENED_RUNTIME = NO;
>>>>>>> a8bb4299
				ENABLE_ON_DEMAND_RESOURCES = NO;
				FRAMEWORK_SEARCH_PATHS = (
					"$(inherited)",
					/Applications/Xcode.app/Contents/Developer/Platforms/MacOSX.platform/Developer/SDKs/MacOSX.sdk/System/Library/Frameworks/ApplicationServices.framework/Frameworks,
					"$(PROJECT_DIR)/Frameworks",
				);
				INFOPLIST_FILE = Helper/SupportFiles/Info.plist;
				LD_RUNPATH_SEARCH_PATHS = (
					"$(inherited)",
					"@executable_path/../Frameworks",
				);
				LIBRARY_SEARCH_PATHS = (
					"$(inherited)",
					"$(PROJECT_DIR)/Helper/Utility/Math/PolynomialRegression/numpy/core/lib",
					"$(PROJECT_DIR)/Helper/Utility/Math/PolynomialRegression/numpy/.dylibs",
					"$(PROJECT_DIR)/Helper/Utility/Math/PolynomialRegression/numpy/random/lib",
				);
				MACOSX_DEPLOYMENT_TARGET = 10.13;
				PRODUCT_BUNDLE_IDENTIFIER = "com.nuebling.mac-mouse-fix.helper";
				PRODUCT_NAME = "$(TARGET_NAME)";
				SWIFT_OBJC_BRIDGING_HEADER = "Helper/SupportFiles/Mac Mouse Fix Helper-Bridging-Header.h";
				SWIFT_PRECOMPILE_BRIDGING_HEADER = YES;
				USER_HEADER_SEARCH_PATHS = "\"$(SRCROOT)/Helper/SupportFiles/External\"";
			};
			name = Release;
		};
/* End XCBuildConfiguration section */

/* Begin XCConfigurationList section */
		4F2FDF342315662500C7BE14 /* Build configuration list for PBXNativeTarget "Mac Mouse Fix Accomplice" */ = {
			isa = XCConfigurationList;
			buildConfigurations = (
				4F2FDF352315662500C7BE14 /* Debug */,
				4F2FDF362315662500C7BE14 /* Release */,
			);
			defaultConfigurationIsVisible = 0;
			defaultConfigurationName = Release;
		};
		4F94F61225E5EC2800D9F24A /* Build configuration list for PBXNativeTarget "Mac Mouse Fix" */ = {
			isa = XCConfigurationList;
			buildConfigurations = (
				4F94F61325E5EC2800D9F24A /* Debug */,
				4F94F61425E5EC2800D9F24A /* Release */,
			);
			defaultConfigurationIsVisible = 0;
			defaultConfigurationName = Release;
		};
		4F94F61525E5EC2800D9F24A /* Build configuration list for PBXNativeTarget "Mac Mouse FixTests" */ = {
			isa = XCConfigurationList;
			buildConfigurations = (
				4F94F61625E5EC2800D9F24A /* Debug */,
				4F94F61725E5EC2800D9F24A /* Release */,
			);
			defaultConfigurationIsVisible = 0;
			defaultConfigurationName = Release;
		};
		4F94F61825E5EC2800D9F24A /* Build configuration list for PBXNativeTarget "Mac Mouse FixUITests" */ = {
			isa = XCConfigurationList;
			buildConfigurations = (
				4F94F61925E5EC2800D9F24A /* Debug */,
				4F94F61A25E5EC2800D9F24A /* Release */,
			);
			defaultConfigurationIsVisible = 0;
			defaultConfigurationName = Release;
		};
		4FCECD7B21092354001F1078 /* Build configuration list for PBXProject "Mouse Fix" */ = {
			isa = XCConfigurationList;
			buildConfigurations = (
				4FCECDA521092354001F1078 /* Debug */,
				4FCECDA621092354001F1078 /* Release */,
			);
			defaultConfigurationIsVisible = 0;
			defaultConfigurationName = Release;
		};
		4FCECDA721092354001F1078 /* Build configuration list for PBXNativeTarget "Mac Mouse Fix Helper" */ = {
			isa = XCConfigurationList;
			buildConfigurations = (
				4FCECDA821092354001F1078 /* Debug */,
				4FCECDA921092354001F1078 /* Release */,
			);
			defaultConfigurationIsVisible = 0;
			defaultConfigurationName = Release;
		};
/* End XCConfigurationList section */

/* Begin XCRemoteSwiftPackageReference section */
		4F1757BB2675955B009FCB47 /* XCRemoteSwiftPackageReference "CocoaLumberjack" */ = {
			isa = XCRemoteSwiftPackageReference;
			repositoryURL = "https://github.com/CocoaLumberjack/CocoaLumberjack.git";
			requirement = {
				kind = upToNextMajorVersion;
				minimumVersion = 3.7.2;
			};
		};
/* End XCRemoteSwiftPackageReference section */

/* Begin XCSwiftPackageProductDependency section */
		4FEB660A279350F900E6A111 /* CocoaLumberjack */ = {
			isa = XCSwiftPackageProductDependency;
			package = 4F1757BB2675955B009FCB47 /* XCRemoteSwiftPackageReference "CocoaLumberjack" */;
			productName = CocoaLumberjack;
		};
		4FEB660C279350FD00E6A111 /* CocoaLumberjackSwift */ = {
			isa = XCSwiftPackageProductDependency;
			package = 4F1757BB2675955B009FCB47 /* XCRemoteSwiftPackageReference "CocoaLumberjack" */;
			productName = CocoaLumberjackSwift;
		};
		4FEB660E2793510300E6A111 /* CocoaLumberjack */ = {
			isa = XCSwiftPackageProductDependency;
			package = 4F1757BB2675955B009FCB47 /* XCRemoteSwiftPackageReference "CocoaLumberjack" */;
			productName = CocoaLumberjack;
		};
		4FEB66102793510800E6A111 /* CocoaLumberjackSwift */ = {
			isa = XCSwiftPackageProductDependency;
			package = 4F1757BB2675955B009FCB47 /* XCRemoteSwiftPackageReference "CocoaLumberjack" */;
			productName = CocoaLumberjackSwift;
		};
		4FEB66122793510C00E6A111 /* CocoaLumberjack */ = {
			isa = XCSwiftPackageProductDependency;
			package = 4F1757BB2675955B009FCB47 /* XCRemoteSwiftPackageReference "CocoaLumberjack" */;
			productName = CocoaLumberjack;
		};
		4FEB66142793510F00E6A111 /* CocoaLumberjackSwift */ = {
			isa = XCSwiftPackageProductDependency;
			package = 4F1757BB2675955B009FCB47 /* XCRemoteSwiftPackageReference "CocoaLumberjack" */;
			productName = CocoaLumberjackSwift;
		};
/* End XCSwiftPackageProductDependency section */
	};
	rootObject = 4FCECD7821092354001F1078 /* Project object */;
}<|MERGE_RESOLUTION|>--- conflicted
+++ resolved
@@ -56,17 +56,12 @@
 		4F8A8DC2287F967000786BCC /* TestAccelerationCurve.swift in Sources */ = {isa = PBXBuildFile; fileRef = 4F8A8DC1287F967000786BCC /* TestAccelerationCurve.swift */; };
 		4F8B7E6727B4E32600598B65 /* Animator.swift in Sources */ = {isa = PBXBuildFile; fileRef = 4F8B7E6627B4E32600598B65 /* Animator.swift */; };
 		4F8CE7012617738A00D70A76 /* AppTranslocationManager.m in Sources */ = {isa = PBXBuildFile; fileRef = 4F8CE6FF2617738A00D70A76 /* AppTranslocationManager.m */; };
-<<<<<<< HEAD
 		4F8CF95728686C0100BF5E55 /* PolynomialRegression.m in Sources */ = {isa = PBXBuildFile; fileRef = 4F8CF94328686C0100BF5E55 /* PolynomialRegression.m */; };
 		4F8CF95B28686EA200BF5E55 /* DoublesMatrix.m in Sources */ = {isa = PBXBuildFile; fileRef = 4F8CF94528686C0100BF5E55 /* DoublesMatrix.m */; };
 		4F8FC13F275DC81900887A0C /* PrefixSwift.swift in Sources */ = {isa = PBXBuildFile; fileRef = 4F8FC13E275DC81900887A0C /* PrefixSwift.swift */; };
 		4F8FC140275DC81900887A0C /* PrefixSwift.swift in Sources */ = {isa = PBXBuildFile; fileRef = 4F8FC13E275DC81900887A0C /* PrefixSwift.swift */; };
 		4F92A708260F4BF000529D1F /* RemapTableView.m in Sources */ = {isa = PBXBuildFile; fileRef = 4F92A707260F4BF000529D1F /* RemapTableView.m */; };
-=======
-		4F8F10D0289D6C7B00743B8F /* Device.m in Sources */ = {isa = PBXBuildFile; fileRef = 4FF6667A25F2C93A00689B77 /* Device.m */; };
 		4F9111F9289FF34D00D2DD8C /* sm_launchd.plist in Copy sm_launchd.plist */ = {isa = PBXBuildFile; fileRef = 4F9111F4289FF03200D2DD8C /* sm_launchd.plist */; };
-		4F92A708260F4BF000529D1F /* MFTableView.m in Sources */ = {isa = PBXBuildFile; fileRef = 4F92A707260F4BF000529D1F /* MFTableView.m */; };
->>>>>>> a8bb4299
 		4F92A72D260F6C7800529D1F /* NSView+Additions.m in Sources */ = {isa = PBXBuildFile; fileRef = 4F92A72C260F6C7800529D1F /* NSView+Additions.m */; };
 		4F92A73A260F73C600529D1F /* KeyCaptureView.m in Sources */ = {isa = PBXBuildFile; fileRef = 4F92A71D260F667F00529D1F /* KeyCaptureView.m */; };
 		4F94F60525E5EC2800D9F24A /* Mac_Mouse_FixTests.m in Sources */ = {isa = PBXBuildFile; fileRef = 4F94F60425E5EC2800D9F24A /* Mac_Mouse_FixTests.m */; };
@@ -405,7 +400,6 @@
 		4F8B7E6627B4E32600598B65 /* Animator.swift */ = {isa = PBXFileReference; lastKnownFileType = sourcecode.swift; path = Animator.swift; sourceTree = "<group>"; };
 		4F8CE6FF2617738A00D70A76 /* AppTranslocationManager.m */ = {isa = PBXFileReference; fileEncoding = 4; lastKnownFileType = sourcecode.c.objc; path = AppTranslocationManager.m; sourceTree = "<group>"; };
 		4F8CE7002617738A00D70A76 /* AppTranslocationManager.h */ = {isa = PBXFileReference; fileEncoding = 4; lastKnownFileType = sourcecode.c.h; path = AppTranslocationManager.h; sourceTree = "<group>"; };
-<<<<<<< HEAD
 		4F8CF93028686C0100BF5E55 /* license.md */ = {isa = PBXFileReference; fileEncoding = 4; lastKnownFileType = net.daringfireball.markdown; path = license.md; sourceTree = "<group>"; };
 		4F8CF93228686C0100BF5E55 /* PolynomialRegressionTests.m */ = {isa = PBXFileReference; fileEncoding = 4; lastKnownFileType = sourcecode.c.objc; path = PolynomialRegressionTests.m; sourceTree = "<group>"; };
 		4F8CF93328686C0100BF5E55 /* Info.plist */ = {isa = PBXFileReference; fileEncoding = 4; lastKnownFileType = text.plist.xml; path = Info.plist; sourceTree = "<group>"; };
@@ -427,11 +421,7 @@
 		4F8FC13E275DC81900887A0C /* PrefixSwift.swift */ = {isa = PBXFileReference; lastKnownFileType = sourcecode.swift; path = PrefixSwift.swift; sourceTree = "<group>"; };
 		4F92A706260F4BF000529D1F /* RemapTableView.h */ = {isa = PBXFileReference; lastKnownFileType = sourcecode.c.h; path = RemapTableView.h; sourceTree = "<group>"; };
 		4F92A707260F4BF000529D1F /* RemapTableView.m */ = {isa = PBXFileReference; lastKnownFileType = sourcecode.c.objc; path = RemapTableView.m; sourceTree = "<group>"; };
-=======
 		4F9111F4289FF03200D2DD8C /* sm_launchd.plist */ = {isa = PBXFileReference; lastKnownFileType = text.plist.xml; path = sm_launchd.plist; sourceTree = "<group>"; };
-		4F92A706260F4BF000529D1F /* MFTableView.h */ = {isa = PBXFileReference; lastKnownFileType = sourcecode.c.h; path = MFTableView.h; sourceTree = "<group>"; };
-		4F92A707260F4BF000529D1F /* MFTableView.m */ = {isa = PBXFileReference; lastKnownFileType = sourcecode.c.objc; path = MFTableView.m; sourceTree = "<group>"; };
->>>>>>> a8bb4299
 		4F92A71C260F667F00529D1F /* KeyCaptureView.h */ = {isa = PBXFileReference; lastKnownFileType = sourcecode.c.h; path = KeyCaptureView.h; sourceTree = "<group>"; };
 		4F92A71D260F667F00529D1F /* KeyCaptureView.m */ = {isa = PBXFileReference; lastKnownFileType = sourcecode.c.objc; path = KeyCaptureView.m; sourceTree = "<group>"; };
 		4F92A72B260F6C7800529D1F /* NSView+Additions.h */ = {isa = PBXFileReference; lastKnownFileType = sourcecode.c.h; path = "NSView+Additions.h"; sourceTree = "<group>"; };
@@ -2510,12 +2500,8 @@
 					"$(inherited)",
 					"@executable_path/../Frameworks",
 				);
-<<<<<<< HEAD
 				MACOSX_DEPLOYMENT_TARGET = 10.13;
 				MARKETING_VERSION = "3.0.0 Alpha";
-=======
-				MARKETING_VERSION = "2.2.1 Beta 2";
->>>>>>> a8bb4299
 				MTL_ENABLE_DEBUG_INFO = INCLUDE_SOURCE;
 				MTL_FAST_MATH = YES;
 				PRODUCT_BUNDLE_IDENTIFIER = "com.nuebling.mac-mouse-fix";
@@ -2546,12 +2532,8 @@
 					"$(inherited)",
 					"@executable_path/../Frameworks",
 				);
-<<<<<<< HEAD
 				MACOSX_DEPLOYMENT_TARGET = 10.13;
 				MARKETING_VERSION = "3.0.0 Alpha";
-=======
-				MARKETING_VERSION = "2.2.1 Beta 2";
->>>>>>> a8bb4299
 				MTL_FAST_MATH = YES;
 				PRODUCT_BUNDLE_IDENTIFIER = "com.nuebling.mac-mouse-fix";
 				PRODUCT_NAME = "$(TARGET_NAME)";
@@ -2802,12 +2784,7 @@
 				CODE_SIGN_STYLE = Automatic;
 				COMBINE_HIDPI_IMAGES = YES;
 				DEVELOPMENT_TEAM = LM5Z78756B;
-<<<<<<< HEAD
 				ENABLE_HARDENED_RUNTIME = YES;
-=======
-				EMBED_ASSET_PACKS_IN_PRODUCT_BUNDLE = NO;
-				ENABLE_HARDENED_RUNTIME = NO;
->>>>>>> a8bb4299
 				ENABLE_ON_DEMAND_RESOURCES = NO;
 				FRAMEWORK_SEARCH_PATHS = (
 					"$(inherited)",
@@ -2846,12 +2823,7 @@
 				CODE_SIGN_STYLE = Automatic;
 				COMBINE_HIDPI_IMAGES = YES;
 				DEVELOPMENT_TEAM = LM5Z78756B;
-<<<<<<< HEAD
 				ENABLE_HARDENED_RUNTIME = YES;
-=======
-				EMBED_ASSET_PACKS_IN_PRODUCT_BUNDLE = NO;
-				ENABLE_HARDENED_RUNTIME = NO;
->>>>>>> a8bb4299
 				ENABLE_ON_DEMAND_RESOURCES = NO;
 				FRAMEWORK_SEARCH_PATHS = (
 					"$(inherited)",
