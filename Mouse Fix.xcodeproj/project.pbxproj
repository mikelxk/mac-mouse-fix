// !$*UTF8*$!
{
	archiveVersion = 1;
	classes = {
	};
	objectVersion = 54;
	objects = {

/* Begin PBXBuildFile section */
		26741110F3F9E2DAEDD3279A /* libPods-Mac Mouse Fix Accomplice.a in Frameworks */ = {isa = PBXBuildFile; fileRef = 9035471CA1531768F940DEFA /* libPods-Mac Mouse Fix Accomplice.a */; };
		2D937827717D64CDBCC2C443 /* Pods_Mac_Mouse_Fix.framework in Frameworks */ = {isa = PBXBuildFile; fileRef = 24A19E04F97ECEF36516F04A /* Pods_Mac_Mouse_Fix.framework */; };
		4F1793A925EEC92000E8309B /* ZipArchive.framework in Frameworks */ = {isa = PBXBuildFile; fileRef = 4F1793A825EEC90900E8309B /* ZipArchive.framework */; };
		4F1793AA25EEC92000E8309B /* ZipArchive.framework in Embed Frameworks */ = {isa = PBXBuildFile; fileRef = 4F1793A825EEC90900E8309B /* ZipArchive.framework */; settings = {ATTRIBUTES = (CodeSignOnCopy, RemoveHeadersOnCopy, ); }; };
		4F1AFE972670EBA900ECA424 /* DragCurve.swift in Sources */ = {isa = PBXBuildFile; fileRef = 4F1AFE962670EBA900ECA424 /* DragCurve.swift */; };
		4F1B83062606E68300AEAF37 /* ButtonLandscapeAssessor.m in Sources */ = {isa = PBXBuildFile; fileRef = 4F1B83052606E68300AEAF37 /* ButtonLandscapeAssessor.m */; };
		4F1B832D26081A5500AEAF37 /* CaptureNotificationCreator.m in Sources */ = {isa = PBXBuildFile; fileRef = 4F1B832C26081A5500AEAF37 /* CaptureNotificationCreator.m */; };
		4F1C51DA260543DD007F4930 /* NSTextField+Additions.m in Sources */ = {isa = PBXBuildFile; fileRef = 4F1C51D9260543DD007F4930 /* NSTextField+Additions.m */; };
		4F2F5DA825FB6FFD0037660A /* AddWindowController.m in Sources */ = {isa = PBXBuildFile; fileRef = 4F2F5DA725FB6FFD0037660A /* AddWindowController.m */; };
		4F2F5DB225FB723D0037660A /* AddWindow.xib in Resources */ = {isa = PBXBuildFile; fileRef = 4F2F5DB125FB723D0037660A /* AddWindow.xib */; };
		4F2FDF332315662500C7BE14 /* main.m in Sources */ = {isa = PBXBuildFile; fileRef = 4F2FDF322315662500C7BE14 /* main.m */; };
		4F319CBB26252A2D004E5F63 /* ButtonGroupRowView.m in Sources */ = {isa = PBXBuildFile; fileRef = 4F319CBA26252A2D004E5F63 /* ButtonGroupRowView.m */; };
		4F37FAD825FDFDC5004C34C4 /* CustomScrollView.m in Sources */ = {isa = PBXBuildFile; fileRef = 4F37FAD725FDFDC4004C34C4 /* CustomScrollView.m */; };
		4F39BC26263AC31600FDF692 /* Sparkle.framework in Frameworks */ = {isa = PBXBuildFile; fileRef = 4F39BC24263AC2E800FDF692 /* Sparkle.framework */; };
		4F39BC27263AC31600FDF692 /* Sparkle.framework in Embed Frameworks */ = {isa = PBXBuildFile; fileRef = 4F39BC24263AC2E800FDF692 /* Sparkle.framework */; settings = {ATTRIBUTES = (CodeSignOnCopy, RemoveHeadersOnCopy, ); }; };
		4F39BC3B263AF2B000FDF692 /* SparkleUpdaterController.m in Sources */ = {isa = PBXBuildFile; fileRef = 4F39BC3A263AF2B000FDF692 /* SparkleUpdaterController.m */; };
		4F39BC4A263B179200FDF692 /* AppState.m in Sources */ = {isa = PBXBuildFile; fileRef = 4F39BC49263B179200FDF692 /* AppState.m */; };
		4F3A40AB266BBB6200436821 /* AccelerationBezier.swift in Sources */ = {isa = PBXBuildFile; fileRef = 4F3A40AA266BBB6200436821 /* AccelerationBezier.swift */; };
		4F3A40B1266BBC5000436821 /* AnimationCurve.swift in Sources */ = {isa = PBXBuildFile; fileRef = 4F3A40B0266BBC5000436821 /* AnimationCurve.swift */; };
		4F3A40CB266C44D100436821 /* DisplayLink.m in Sources */ = {isa = PBXBuildFile; fileRef = 4F3A40CA266C44D100436821 /* DisplayLink.m */; };
		4F3A40DA266C5BDF00436821 /* NSScreen+Additions.m in Sources */ = {isa = PBXBuildFile; fileRef = 4F3A40D9266C5BDF00436821 /* NSScreen+Additions.m */; };
		4F3C5BFB2754AB45008D5B90 /* HybridAnimator.swift in Sources */ = {isa = PBXBuildFile; fileRef = 4F3C5BFA2754AB45008D5B90 /* HybridAnimator.swift */; };
		4F3C5BFD2754CB1C008D5B90 /* HybridCurve.swift in Sources */ = {isa = PBXBuildFile; fileRef = 4F3C5BFC2754CB1C008D5B90 /* HybridCurve.swift */; };
		4F3E067E26A2F97D000C9E06 /* URLMenuItem.m in Sources */ = {isa = PBXBuildFile; fileRef = 4F3E067D26A2F97D000C9E06 /* URLMenuItem.m */; };
		4F44FF042606D73D00926A5E /* SharedMessagePort.m in Sources */ = {isa = PBXBuildFile; fileRef = 4F44FF032606D73D00926A5E /* SharedMessagePort.m */; };
		4F44FF052606D73D00926A5E /* SharedMessagePort.m in Sources */ = {isa = PBXBuildFile; fileRef = 4F44FF032606D73D00926A5E /* SharedMessagePort.m */; };
		4F5F3EEE2756DB0A00C350C0 /* RemapsOverrider_old_.swift in Sources */ = {isa = PBXBuildFile; fileRef = 4F5F3EED2756DB0A00C350C0 /* RemapsOverrider_old_.swift */; };
		4F5F3EF12756EC0400C350C0 /* RemapsOverrider.m in Sources */ = {isa = PBXBuildFile; fileRef = 4F5F3EF02756EC0400C350C0 /* RemapsOverrider.m */; };
		4F5F3EF32756F1DB00C350C0 /* ScrollModifiers.swift in Sources */ = {isa = PBXBuildFile; fileRef = 4F5F3EF22756F1DB00C350C0 /* ScrollModifiers.swift */; };
		4F70ECAE267E442D00325A76 /* PointerSpeedExperiments2.m in Sources */ = {isa = PBXBuildFile; fileRef = 4F70ECAD267E442D00325A76 /* PointerSpeedExperiments2.m */; };
		4F70ECB7267E810900325A76 /* IOUtility.m in Sources */ = {isa = PBXBuildFile; fileRef = 4F70ECB6267E810900325A76 /* IOUtility.m */; };
		4F79A7EF26042E2E00076A7E /* ToastNotification.xib in Resources */ = {isa = PBXBuildFile; fileRef = 4F79A7EE26042E2E00076A7E /* ToastNotification.xib */; };
		4F79A81C2604317200076A7E /* ToastNotificationController.m in Sources */ = {isa = PBXBuildFile; fileRef = 4F79A81B2604317200076A7E /* ToastNotificationController.m */; };
		4F79A82B2605074000076A7E /* NSAttributedString+Additions.m in Sources */ = {isa = PBXBuildFile; fileRef = 4F79A82A2605074000076A7E /* NSAttributedString+Additions.m */; };
		4F79A83626051E4A00076A7E /* ToastNotification.m in Sources */ = {isa = PBXBuildFile; fileRef = 4F79A83526051E4A00076A7E /* ToastNotification.m */; };
		4F79C2EA260976950067B381 /* RemapTableTranslator.m in Sources */ = {isa = PBXBuildFile; fileRef = 4F79C2E9260976950067B381 /* RemapTableTranslator.m */; };
		4F7AB0552606698A0008055E /* UIStrings.m in Sources */ = {isa = PBXBuildFile; fileRef = 4F7AB0542606698A0008055E /* UIStrings.m */; };
		4F854D7C2789146900B46E9D /* NSMenu+NSMenu_Additions.m in Sources */ = {isa = PBXBuildFile; fileRef = 4F854D7B2789146900B46E9D /* NSMenu+NSMenu_Additions.m */; };
		4F854D7E2789266A00B46E9D /* sfsymbols.xcassets in Resources */ = {isa = PBXBuildFile; fileRef = 4F854D7D2789266A00B46E9D /* sfsymbols.xcassets */; };
		4F8CE7012617738A00D70A76 /* AppTranslocationManager.m in Sources */ = {isa = PBXBuildFile; fileRef = 4F8CE6FF2617738A00D70A76 /* AppTranslocationManager.m */; };
		4F8FC13F275DC81900887A0C /* PrefixSwift.swift in Sources */ = {isa = PBXBuildFile; fileRef = 4F8FC13E275DC81900887A0C /* PrefixSwift.swift */; };
		4F8FC140275DC81900887A0C /* PrefixSwift.swift in Sources */ = {isa = PBXBuildFile; fileRef = 4F8FC13E275DC81900887A0C /* PrefixSwift.swift */; };
		4F92A708260F4BF000529D1F /* RemapTableView.m in Sources */ = {isa = PBXBuildFile; fileRef = 4F92A707260F4BF000529D1F /* RemapTableView.m */; };
		4F92A72D260F6C7800529D1F /* NSView+Additions.m in Sources */ = {isa = PBXBuildFile; fileRef = 4F92A72C260F6C7800529D1F /* NSView+Additions.m */; };
		4F92A73A260F73C600529D1F /* KeyCaptureView.m in Sources */ = {isa = PBXBuildFile; fileRef = 4F92A71D260F667F00529D1F /* KeyCaptureView.m */; };
		4F94F60525E5EC2800D9F24A /* Mac_Mouse_FixTests.m in Sources */ = {isa = PBXBuildFile; fileRef = 4F94F60425E5EC2800D9F24A /* Mac_Mouse_FixTests.m */; };
		4F94F61025E5EC2800D9F24A /* Mac_Mouse_FixUITests.m in Sources */ = {isa = PBXBuildFile; fileRef = 4F94F60F25E5EC2800D9F24A /* Mac_Mouse_FixUITests.m */; };
		4F94F73D25E6146C00D9F24A /* Mac Mouse Fix Helper.app in Copy Helper */ = {isa = PBXBuildFile; fileRef = 4FCECD8021092354001F1078 /* Mac Mouse Fix Helper.app */; settings = {ATTRIBUTES = (RemoveHeadersOnCopy, ); }; };
		4F94F74C25E614B800D9F24A /* Mac Mouse Fix Accomplice in Copy Accomplice */ = {isa = PBXBuildFile; fileRef = 4F2FDF302315662400C7BE14 /* Mac Mouse Fix Accomplice */; settings = {ATTRIBUTES = (CodeSignOnCopy, ); }; };
		4F9C9B58268A29B70083DED0 /* RollingAverage.swift in Sources */ = {isa = PBXBuildFile; fileRef = 4F9C9B57268A29B70083DED0 /* RollingAverage.swift */; };
		4F9C9B60268A29FE0083DED0 /* Smoother.swift in Sources */ = {isa = PBXBuildFile; fileRef = 4F9C9B5F268A29FE0083DED0 /* Smoother.swift */; };
		4F9C9B6B268A2D6F0083DED0 /* CircularBuffer.m in Sources */ = {isa = PBXBuildFile; fileRef = 4F9C9B6A268A2D6F0083DED0 /* CircularBuffer.m */; };
		4F9E59972672A67F004E75F7 /* default_config.plist in Resources */ = {isa = PBXBuildFile; fileRef = 4F9E59962672A67E004E75F7 /* default_config.plist */; };
		4F9E789226851440002C2309 /* PixelatedAnimator.swift in Sources */ = {isa = PBXBuildFile; fileRef = 4F9E789126851440002C2309 /* PixelatedAnimator.swift */; };
		4F9E78BF26855BCF002C2309 /* Concurrency.swift in Sources */ = {isa = PBXBuildFile; fileRef = 4F9E78BE26855BCF002C2309 /* Concurrency.swift */; };
		4F9E78C026855BCF002C2309 /* Concurrency.swift in Sources */ = {isa = PBXBuildFile; fileRef = 4F9E78BE26855BCF002C2309 /* Concurrency.swift */; };
		4F9E78D02685E30C002C2309 /* GestureScrollSimulator.m in Sources */ = {isa = PBXBuildFile; fileRef = 4F9E78CE2685E30B002C2309 /* GestureScrollSimulator.m */; };
		4F9E78E3268663B1002C2309 /* ExponentialSmoother.swift in Sources */ = {isa = PBXBuildFile; fileRef = 4F9E78E2268663B1002C2309 /* ExponentialSmoother.swift */; };
		4FA83A29268271E200F3A31B /* PointerMovement.m in Sources */ = {isa = PBXBuildFile; fileRef = 4FA83A28268271E200F3A31B /* PointerMovement.m */; };
		4FA83A2E268288D900F3A31B /* PointerConfig.swift in Sources */ = {isa = PBXBuildFile; fileRef = 4FA83A2D268288D900F3A31B /* PointerConfig.swift */; };
		4FA994BE26678AC90007F003 /* ScrollAnalyzer.m in Sources */ = {isa = PBXBuildFile; fileRef = 4FA994BD26678AC90007F003 /* ScrollAnalyzer.m */; };
		4FAD391426702CD4000CF4FA /* DerivedProperty.swift in Sources */ = {isa = PBXBuildFile; fileRef = 4FD860A9266EC24E004F76C8 /* DerivedProperty.swift */; };
		4FB4F9FE260FDBC800806DDD /* RemapTableUtility.m in Sources */ = {isa = PBXBuildFile; fileRef = 4FB4F9FD260FDBC800806DDD /* RemapTableUtility.m */; };
		4FB4FA202611DD6000806DDD /* KeyCaptureScrollView.m in Sources */ = {isa = PBXBuildFile; fileRef = 4FB4FA1F2611DD6000806DDD /* KeyCaptureScrollView.m */; };
		4FBA3152261758C1006C20F3 /* SharedUtility.m in Sources */ = {isa = PBXBuildFile; fileRef = 4FF6653B25F2C7B000689B77 /* SharedUtility.m */; };
		4FBC943B260F8AA60062F186 /* MASShortcut.m in Sources */ = {isa = PBXBuildFile; fileRef = 4FBC9434260F8AA60062F186 /* MASShortcut.m */; };
		4FCA07D625F3129B00BFE209 /* RemapTableController.m in Sources */ = {isa = PBXBuildFile; fileRef = 4FCA07D525F3129B00BFE209 /* RemapTableController.m */; };
<<<<<<< HEAD
		4FCC03352757B181002E5A57 /* ScreenDrawer.swift in Sources */ = {isa = PBXBuildFile; fileRef = 4FCC03322757A50C002E5A57 /* ScreenDrawer.swift */; };
		4FD82DDB260575B100664D6F /* ToastNotificationLabel.m in Sources */ = {isa = PBXBuildFile; fileRef = 4FD82DDA260575B100664D6F /* ToastNotificationLabel.m */; };
		4FD85F7B266CC9C5004F76C8 /* Animator.swift in Sources */ = {isa = PBXBuildFile; fileRef = 4FD85F7A266CC9C5004F76C8 /* Animator.swift */; };
		4FD86089266E819A004F76C8 /* Pointers.swift in Sources */ = {isa = PBXBuildFile; fileRef = 4FD86088266E819A004F76C8 /* Pointers.swift */; };
		4FD860AA266EC24E004F76C8 /* DerivedProperty.swift in Sources */ = {isa = PBXBuildFile; fileRef = 4FD860A9266EC24E004F76C8 /* DerivedProperty.swift */; };
		4FD860CC266EF55A004F76C8 /* ScrollConfig.swift in Sources */ = {isa = PBXBuildFile; fileRef = 4FD860CB266EF55A004F76C8 /* ScrollConfig.swift */; };
		4FEB660B279350F900E6A111 /* CocoaLumberjack in Frameworks */ = {isa = PBXBuildFile; productRef = 4FEB660A279350F900E6A111 /* CocoaLumberjack */; };
		4FEB660D279350FD00E6A111 /* CocoaLumberjackSwift in Frameworks */ = {isa = PBXBuildFile; productRef = 4FEB660C279350FD00E6A111 /* CocoaLumberjackSwift */; };
		4FEB660F2793510300E6A111 /* CocoaLumberjack in Frameworks */ = {isa = PBXBuildFile; productRef = 4FEB660E2793510300E6A111 /* CocoaLumberjack */; };
		4FEB66112793510800E6A111 /* CocoaLumberjackSwift in Frameworks */ = {isa = PBXBuildFile; productRef = 4FEB66102793510800E6A111 /* CocoaLumberjackSwift */; };
		4FEB66132793510C00E6A111 /* CocoaLumberjack in Frameworks */ = {isa = PBXBuildFile; productRef = 4FEB66122793510C00E6A111 /* CocoaLumberjack */; };
		4FEB66152793510F00E6A111 /* CocoaLumberjackSwift in Frameworks */ = {isa = PBXBuildFile; productRef = 4FEB66142793510F00E6A111 /* CocoaLumberjackSwift */; };
		4FF0BD4B266A8B7E003935EA /* Bezier.swift in Sources */ = {isa = PBXBuildFile; fileRef = 4FF0BD4A266A8B7E003935EA /* Bezier.swift */; };
		4FF0BD51266AC10C003935EA /* Math.swift in Sources */ = {isa = PBXBuildFile; fileRef = 4FF0BD50266AC10C003935EA /* Math.swift */; };
		4FF0BD58266ACE32003935EA /* VectorUtility.m in Sources */ = {isa = PBXBuildFile; fileRef = 4FF0BD57266ACE32003935EA /* VectorUtility.m */; };
		4FF0BD5F266ADFE5003935EA /* MathObjc.m in Sources */ = {isa = PBXBuildFile; fileRef = 4FF0BD5E266ADFE5003935EA /* MathObjc.m */; };
=======
		4FD82DDB260575B100664D6F /* MFNotificationLabel.m in Sources */ = {isa = PBXBuildFile; fileRef = 4FD82DDA260575B100664D6F /* MFNotificationLabel.m */; };
		4FEC9668278BBDC600548604 /* NSColor+Additions.m in Sources */ = {isa = PBXBuildFile; fileRef = 4FEC9667278BBDC600548604 /* NSColor+Additions.m */; };
>>>>>>> 9917f25a
		4FF6654125F2C7B000689B77 /* default_launchd.plist in Resources */ = {isa = PBXBuildFile; fileRef = 4FF6652E25F2C7B000689B77 /* default_launchd.plist */; };
		4FF6654225F2C7B000689B77 /* default_launchd.plist in Resources */ = {isa = PBXBuildFile; fileRef = 4FF6652E25F2C7B000689B77 /* default_launchd.plist */; };
		4FF6654325F2C7B000689B77 /* HelperServices.m in Sources */ = {isa = PBXBuildFile; fileRef = 4FF6652F25F2C7B000689B77 /* HelperServices.m */; };
		4FF6654425F2C7B000689B77 /* HelperServices.m in Sources */ = {isa = PBXBuildFile; fileRef = 4FF6652F25F2C7B000689B77 /* HelperServices.m */; };
		4FF6654525F2C7B000689B77 /* Objects.m in Sources */ = {isa = PBXBuildFile; fileRef = 4FF6653225F2C7B000689B77 /* Objects.m */; };
		4FF6654625F2C7B000689B77 /* Objects.m in Sources */ = {isa = PBXBuildFile; fileRef = 4FF6653225F2C7B000689B77 /* Objects.m */; };
		4FF6654B25F2C7B000689B77 /* Queue.m in Sources */ = {isa = PBXBuildFile; fileRef = 4FF6653A25F2C7B000689B77 /* Queue.m */; };
		4FF6654C25F2C7B000689B77 /* Queue.m in Sources */ = {isa = PBXBuildFile; fileRef = 4FF6653A25F2C7B000689B77 /* Queue.m */; };
		4FF6654D25F2C7B000689B77 /* SharedUtility.m in Sources */ = {isa = PBXBuildFile; fileRef = 4FF6653B25F2C7B000689B77 /* SharedUtility.m */; };
		4FF6654E25F2C7B000689B77 /* SharedUtility.m in Sources */ = {isa = PBXBuildFile; fileRef = 4FF6653B25F2C7B000689B77 /* SharedUtility.m */; };
		4FF6654F25F2C7B000689B77 /* NSArray+Additions.m in Sources */ = {isa = PBXBuildFile; fileRef = 4FF6653D25F2C7B000689B77 /* NSArray+Additions.m */; };
		4FF6655025F2C7B000689B77 /* NSArray+Additions.m in Sources */ = {isa = PBXBuildFile; fileRef = 4FF6653D25F2C7B000689B77 /* NSArray+Additions.m */; };
		4FF6655125F2C7B000689B77 /* NSMutableDictionary+Additions.m in Sources */ = {isa = PBXBuildFile; fileRef = 4FF6654025F2C7B000689B77 /* NSMutableDictionary+Additions.m */; };
		4FF6655225F2C7B000689B77 /* NSMutableDictionary+Additions.m in Sources */ = {isa = PBXBuildFile; fileRef = 4FF6654025F2C7B000689B77 /* NSMutableDictionary+Additions.m */; };
		4FF6655725F2C7CA00689B77 /* HelperServices.m in Sources */ = {isa = PBXBuildFile; fileRef = 4FF6652F25F2C7B000689B77 /* HelperServices.m */; };
		4FF6655C25F2C7D500689B77 /* Objects.m in Sources */ = {isa = PBXBuildFile; fileRef = 4FF6653225F2C7B000689B77 /* Objects.m */; };
		4FF665ED25F2C92700689B77 /* CustomSegmentedControl.m in Sources */ = {isa = PBXBuildFile; fileRef = 4FF665C125F2C92700689B77 /* CustomSegmentedControl.m */; };
		4FF665EE25F2C92700689B77 /* OverridePanel.m in Sources */ = {isa = PBXBuildFile; fileRef = 4FF665C225F2C92700689B77 /* OverridePanel.m */; };
		4FF665EF25F2C92700689B77 /* ScrollOverridePanel.xib in Resources */ = {isa = PBXBuildFile; fileRef = 4FF665C325F2C92700689B77 /* ScrollOverridePanel.xib */; };
		4FF665F325F2C92700689B77 /* MoreSheet.m in Sources */ = {isa = PBXBuildFile; fileRef = 4FF665CD25F2C92700689B77 /* MoreSheet.m */; };
		4FF665F425F2C92700689B77 /* MoreSheet.xib in Resources */ = {isa = PBXBuildFile; fileRef = 4FF665CE25F2C92700689B77 /* MoreSheet.xib */; };
		4FF665F525F2C92700689B77 /* ConfigInterface_App.m in Sources */ = {isa = PBXBuildFile; fileRef = 4FF665D125F2C92700689B77 /* ConfigInterface_App.m */; };
		4FF665F725F2C92700689B77 /* Assets.xcassets in Resources */ = {isa = PBXBuildFile; fileRef = 4FF665D525F2C92700689B77 /* Assets.xcassets */; };
		4FF665F825F2C92700689B77 /* MessagePort_App.m in Sources */ = {isa = PBXBuildFile; fileRef = 4FF665D725F2C92700689B77 /* MessagePort_App.m */; };
		4FF665F925F2C92700689B77 /* MouseFix.xib in Resources */ = {isa = PBXBuildFile; fileRef = 4FF665D925F2C92700689B77 /* MouseFix.xib */; };
		4FF665FA25F2C92700689B77 /* AppDelegate.m in Sources */ = {isa = PBXBuildFile; fileRef = 4FF665DB25F2C92700689B77 /* AppDelegate.m */; };
		4FF665FC25F2C92700689B77 /* AuthorizeAccessibilityView.xib in Resources */ = {isa = PBXBuildFile; fileRef = 4FF665DF25F2C92700689B77 /* AuthorizeAccessibilityView.xib */; };
		4FF665FD25F2C92700689B77 /* AuthorizeAccessibilityView.m in Sources */ = {isa = PBXBuildFile; fileRef = 4FF665E025F2C92700689B77 /* AuthorizeAccessibilityView.m */; };
		4FF665FE25F2C92700689B77 /* main.m in Sources */ = {isa = PBXBuildFile; fileRef = 4FF665E325F2C92700689B77 /* main.m */; };
		4FF6660025F2C92700689B77 /* Hyperlink.m in Sources */ = {isa = PBXBuildFile; fileRef = 4FF665E725F2C92700689B77 /* Hyperlink.m */; };
		4FF6660125F2C92700689B77 /* Utility_App.m in Sources */ = {isa = PBXBuildFile; fileRef = 4FF665E825F2C92700689B77 /* Utility_App.m */; };
		4FF6660225F2C92700689B77 /* ClickableImageView.m in Sources */ = {isa = PBXBuildFile; fileRef = 4FF665EB25F2C92700689B77 /* ClickableImageView.m */; };
		4FF6668125F2C93A00689B77 /* FileMonitor.m in Sources */ = {isa = PBXBuildFile; fileRef = 4FF6660925F2C93A00689B77 /* FileMonitor.m */; };
		4FF6668225F2C93A00689B77 /* Config.m in Sources */ = {isa = PBXBuildFile; fileRef = 4FF6660E25F2C93A00689B77 /* Config.m */; };
		4FF6668325F2C93A00689B77 /* Assets.xcassets in Resources */ = {isa = PBXBuildFile; fileRef = 4FF6661025F2C93A00689B77 /* Assets.xcassets */; };
		4FF6668425F2C93A00689B77 /* MessagePort_Helper.m in Sources */ = {isa = PBXBuildFile; fileRef = 4FF6661325F2C93A00689B77 /* MessagePort_Helper.m */; };
		4FF6668525F2C93A00689B77 /* ModifierManager.m in Sources */ = {isa = PBXBuildFile; fileRef = 4FF6661725F2C93A00689B77 /* ModifierManager.m */; };
		4FF6668625F2C93A00689B77 /* ButtonTriggerGenerator.m in Sources */ = {isa = PBXBuildFile; fileRef = 4FF6661925F2C93A00689B77 /* ButtonTriggerGenerator.m */; };
		4FF6668725F2C93A00689B77 /* ButtonTriggerHandler.m in Sources */ = {isa = PBXBuildFile; fileRef = 4FF6661A25F2C93A00689B77 /* ButtonTriggerHandler.m */; };
		4FF6668825F2C93A00689B77 /* ButtonInputReceiver.m in Sources */ = {isa = PBXBuildFile; fileRef = 4FF6661E25F2C93A00689B77 /* ButtonInputReceiver.m */; };
		4FF6668925F2C93A00689B77 /* Scroll.m in Sources */ = {isa = PBXBuildFile; fileRef = 4FF6662125F2C93A00689B77 /* Scroll.m */; };
		4FF6668A25F2C93A00689B77 /* SmoothScroll.m (old) in Resources */ = {isa = PBXBuildFile; fileRef = 4FF6662325F2C93A00689B77 /* SmoothScroll.m (old) */; };
		4FF6668B25F2C93A00689B77 /* CubicUnitBezier.m in Sources */ = {isa = PBXBuildFile; fileRef = 4FF6662425F2C93A00689B77 /* CubicUnitBezier.m */; };
		4FF6668C25F2C93A00689B77 /* SmoothScroll.h (old) in Resources */ = {isa = PBXBuildFile; fileRef = 4FF6662525F2C93A00689B77 /* SmoothScroll.h (old) */; };
		4FF6668D25F2C93A00689B77 /* MomentumScroll.h (old) in Resources */ = {isa = PBXBuildFile; fileRef = 4FF6662725F2C93A00689B77 /* MomentumScroll.h (old) */; };
		4FF6668E25F2C93A00689B77 /* MomentumScroll.m (old) in Resources */ = {isa = PBXBuildFile; fileRef = 4FF6662825F2C93A00689B77 /* MomentumScroll.m (old) */; };
		4FF6668F25F2C93A00689B77 /* SmoothScroll_old_.m in Sources */ = {isa = PBXBuildFile; fileRef = 4FF6662D25F2C93A00689B77 /* SmoothScroll_old_.m */; };
		4FF6669025F2C93A00689B77 /* ScrollModifiers_old_.m in Sources */ = {isa = PBXBuildFile; fileRef = 4FF6662E25F2C93A00689B77 /* ScrollModifiers_old_.m */; };
		4FF6669125F2C93A00689B77 /* ScrollUtility.m in Sources */ = {isa = PBXBuildFile; fileRef = 4FF6662F25F2C93A00689B77 /* ScrollUtility.m */; };
		4FF6669225F2C93A00689B77 /* RoughScroll_old_.m in Sources */ = {isa = PBXBuildFile; fileRef = 4FF6663025F2C93A00689B77 /* RoughScroll_old_.m */; };
		4FF6669325F2C93A00689B77 /* TouchSimulator.m in Sources */ = {isa = PBXBuildFile; fileRef = 4FF6663325F2C93A00689B77 /* TouchSimulator.m */; };
		4FF6669425F2C93A00689B77 /* GestureScrollSimulator_old_.m in Sources */ = {isa = PBXBuildFile; fileRef = 4FF6663425F2C93A00689B77 /* GestureScrollSimulator_old_.m */; };
		4FF6669525F2C93A00689B77 /* ModifiedDrag.m in Sources */ = {isa = PBXBuildFile; fileRef = 4FF6663825F2C93A00689B77 /* ModifiedDrag.m */; };
		4FF6669625F2C93A00689B77 /* Actions.m in Sources */ = {isa = PBXBuildFile; fileRef = 4FF6663B25F2C93A00689B77 /* Actions.m */; };
		4FF6669725F2C93A00689B77 /* TransformationManager.m in Sources */ = {isa = PBXBuildFile; fileRef = 4FF6663D25F2C93A00689B77 /* TransformationManager.m */; };
		4FF6669825F2C93A00689B77 /* SubPixelator.m in Sources */ = {isa = PBXBuildFile; fileRef = 4FF6664025F2C93A00689B77 /* SubPixelator.m */; };
		4FF6669925F2C93A00689B77 /* VectorSubPixelator.m in Sources */ = {isa = PBXBuildFile; fileRef = 4FF6664125F2C93A00689B77 /* VectorSubPixelator.m */; };
		4FF6669A25F2C93A00689B77 /* Utility_Transformation.m in Sources */ = {isa = PBXBuildFile; fileRef = 4FF6664225F2C93A00689B77 /* Utility_Transformation.m */; };
		4FF6669B25F2C93A00689B77 /* AppDelegate.m in Sources */ = {isa = PBXBuildFile; fileRef = 4FF6664625F2C93A00689B77 /* AppDelegate.m */; };
		4FF6669C25F2C93A00689B77 /* PointerSpeedExperiments.m in Sources */ = {isa = PBXBuildFile; fileRef = 4FF6664925F2C93A00689B77 /* PointerSpeedExperiments.m */; };
		4FF6669D25F2C93A00689B77 /* AccessibilityCheck.m in Sources */ = {isa = PBXBuildFile; fileRef = 4FF6664B25F2C93A00689B77 /* AccessibilityCheck.m */; };
		4FF6669E25F2C93A00689B77 /* MainMenu.xib in Resources */ = {isa = PBXBuildFile; fileRef = 4FF6664F25F2C93A00689B77 /* MainMenu.xib */; };
		4FF6669F25F2C93A00689B77 /* main.m in Sources */ = {isa = PBXBuildFile; fileRef = 4FF6665125F2C93A00689B77 /* main.m */; };
		4FF666A025F2C93A00689B77 /* README.md in Resources */ = {isa = PBXBuildFile; fileRef = 4FF6666325F2C93A00689B77 /* README.md */; };
		4FF666A125F2C93A00689B77 /* .gitignore in Resources */ = {isa = PBXBuildFile; fileRef = 4FF6666625F2C93A00689B77 /* .gitignore */; };
		4FF666A225F2C93A00689B77 /* TouchEvents.c in Sources */ = {isa = PBXBuildFile; fileRef = 4FF6667125F2C93A00689B77 /* TouchEvents.c */; };
		4FF666A325F2C93A00689B77 /* LICENSE in Resources */ = {isa = PBXBuildFile; fileRef = 4FF6667225F2C93A00689B77 /* LICENSE */; };
		4FF666A425F2C93A00689B77 /* NoahsTouchEventAnalysis in Resources */ = {isa = PBXBuildFile; fileRef = 4FF6667325F2C93A00689B77 /* NoahsTouchEventAnalysis */; };
		4FF666A725F2C93A00689B77 /* Device.m in Sources */ = {isa = PBXBuildFile; fileRef = 4FF6667A25F2C93A00689B77 /* Device.m */; };
		4FF666A825F2C93A00689B77 /* DeviceManager.m in Sources */ = {isa = PBXBuildFile; fileRef = 4FF6667D25F2C93A00689B77 /* DeviceManager.m */; };
		4FF666A925F2C93A00689B77 /* Utility_Helper.m in Sources */ = {isa = PBXBuildFile; fileRef = 4FF6668025F2C93A00689B77 /* Utility_Helper.m */; };
		4FFBC5A8266977CA001D389B /* DoubleExponentialSmoother.swift in Sources */ = {isa = PBXBuildFile; fileRef = 4FFBC5A7266977CA001D389B /* DoubleExponentialSmoother.swift */; };
		80457D1CE643F8D503131D96 /* Pods_Mac_Mouse_Fix_Helper.framework in Frameworks */ = {isa = PBXBuildFile; fileRef = 5E09D0DF45AFAF30A568B97D /* Pods_Mac_Mouse_Fix_Helper.framework */; };
		B6D5363E56CF13634EB5BD57 /* Pods_Mac_Mouse_Fix_Mac_Mouse_FixUITests.framework in Frameworks */ = {isa = PBXBuildFile; fileRef = 1D8699EFC1F3CB6B37A1522D /* Pods_Mac_Mouse_Fix_Mac_Mouse_FixUITests.framework */; };
		DFE8DFB9E6824183882FB0DB /* Pods_Mac_Mouse_FixTests.framework in Frameworks */ = {isa = PBXBuildFile; fileRef = 4954E06256CFC3F8A8310EEA /* Pods_Mac_Mouse_FixTests.framework */; };
/* End PBXBuildFile section */

/* Begin PBXContainerItemProxy section */
		4F94F60125E5EC2800D9F24A /* PBXContainerItemProxy */ = {
			isa = PBXContainerItemProxy;
			containerPortal = 4FCECD7821092354001F1078 /* Project object */;
			proxyType = 1;
			remoteGlobalIDString = 4F94F5ED25E5EC2500D9F24A;
			remoteInfo = "Mac Mouse Fix";
		};
		4F94F60C25E5EC2800D9F24A /* PBXContainerItemProxy */ = {
			isa = PBXContainerItemProxy;
			containerPortal = 4FCECD7821092354001F1078 /* Project object */;
			proxyType = 1;
			remoteGlobalIDString = 4F94F5ED25E5EC2500D9F24A;
			remoteInfo = "Mac Mouse Fix";
		};
		4F94F73525E6138800D9F24A /* PBXContainerItemProxy */ = {
			isa = PBXContainerItemProxy;
			containerPortal = 4FCECD7821092354001F1078 /* Project object */;
			proxyType = 1;
			remoteGlobalIDString = 4FCECD7F21092354001F1078;
			remoteInfo = "Mac Mouse Fix Helper";
		};
		4F94F73725E6138C00D9F24A /* PBXContainerItemProxy */ = {
			isa = PBXContainerItemProxy;
			containerPortal = 4FCECD7821092354001F1078 /* Project object */;
			proxyType = 1;
			remoteGlobalIDString = 4F2FDF2F2315662400C7BE14;
			remoteInfo = "Mac Mouse Fix Updater";
		};
/* End PBXContainerItemProxy section */

/* Begin PBXCopyFilesBuildPhase section */
		4F2FDF2E2315662400C7BE14 /* CopyFiles */ = {
			isa = PBXCopyFilesBuildPhase;
			buildActionMask = 12;
			dstPath = usr/share/man/man1;
			dstSubfolderSpec = 1;
			files = (
			);
			runOnlyForDeploymentPostprocessing = 0;
		};
		4F94F68E25E5EF1100D9F24A /* Embed Frameworks */ = {
			isa = PBXCopyFilesBuildPhase;
			buildActionMask = 2147483647;
			dstPath = "";
			dstSubfolderSpec = 10;
			files = (
				4F1793AA25EEC92000E8309B /* ZipArchive.framework in Embed Frameworks */,
				4F39BC27263AC31600FDF692 /* Sparkle.framework in Embed Frameworks */,
			);
			name = "Embed Frameworks";
			runOnlyForDeploymentPostprocessing = 0;
		};
		4F94F72E25E612AB00D9F24A /* Copy Helper */ = {
			isa = PBXCopyFilesBuildPhase;
			buildActionMask = 2147483647;
			dstPath = Contents/Library/LoginItems;
			dstSubfolderSpec = 1;
			files = (
				4F94F73D25E6146C00D9F24A /* Mac Mouse Fix Helper.app in Copy Helper */,
			);
			name = "Copy Helper";
			runOnlyForDeploymentPostprocessing = 0;
		};
		4F94F74B25E6149500D9F24A /* Copy Accomplice */ = {
			isa = PBXCopyFilesBuildPhase;
			buildActionMask = 2147483647;
			dstPath = Contents/Library/LaunchServices;
			dstSubfolderSpec = 1;
			files = (
				4F94F74C25E614B800D9F24A /* Mac Mouse Fix Accomplice in Copy Accomplice */,
			);
			name = "Copy Accomplice";
			runOnlyForDeploymentPostprocessing = 0;
		};
		4F9E5F0726742A20004E75F7 /* Embed Frameworks */ = {
			isa = PBXCopyFilesBuildPhase;
			buildActionMask = 2147483647;
			dstPath = "";
			dstSubfolderSpec = 10;
			files = (
			);
			name = "Embed Frameworks";
			runOnlyForDeploymentPostprocessing = 0;
		};
/* End PBXCopyFilesBuildPhase section */

/* Begin PBXFileReference section */
		0D9BE06E61FEE777A76EEE5A /* Pods-Mac Mouse Fix Helper.debug.xcconfig */ = {isa = PBXFileReference; includeInIndex = 1; lastKnownFileType = text.xcconfig; name = "Pods-Mac Mouse Fix Helper.debug.xcconfig"; path = "Target Support Files/Pods-Mac Mouse Fix Helper/Pods-Mac Mouse Fix Helper.debug.xcconfig"; sourceTree = "<group>"; };
		1D8699EFC1F3CB6B37A1522D /* Pods_Mac_Mouse_Fix_Mac_Mouse_FixUITests.framework */ = {isa = PBXFileReference; explicitFileType = wrapper.framework; includeInIndex = 0; path = Pods_Mac_Mouse_Fix_Mac_Mouse_FixUITests.framework; sourceTree = BUILT_PRODUCTS_DIR; };
		24A19E04F97ECEF36516F04A /* Pods_Mac_Mouse_Fix.framework */ = {isa = PBXFileReference; explicitFileType = wrapper.framework; includeInIndex = 0; path = Pods_Mac_Mouse_Fix.framework; sourceTree = BUILT_PRODUCTS_DIR; };
		287623BA43DEEFBB97312539 /* Pods-Mac Mouse Fix Helper.release.xcconfig */ = {isa = PBXFileReference; includeInIndex = 1; lastKnownFileType = text.xcconfig; name = "Pods-Mac Mouse Fix Helper.release.xcconfig"; path = "Target Support Files/Pods-Mac Mouse Fix Helper/Pods-Mac Mouse Fix Helper.release.xcconfig"; sourceTree = "<group>"; };
		403031DA0EB25C7C3CABCA58 /* Pods-Mac Mouse Fix.debug.xcconfig */ = {isa = PBXFileReference; includeInIndex = 1; lastKnownFileType = text.xcconfig; name = "Pods-Mac Mouse Fix.debug.xcconfig"; path = "Target Support Files/Pods-Mac Mouse Fix/Pods-Mac Mouse Fix.debug.xcconfig"; sourceTree = "<group>"; };
		4954E06256CFC3F8A8310EEA /* Pods_Mac_Mouse_FixTests.framework */ = {isa = PBXFileReference; explicitFileType = wrapper.framework; includeInIndex = 0; path = Pods_Mac_Mouse_FixTests.framework; sourceTree = BUILT_PRODUCTS_DIR; };
		49BE22BB51446F44DE9045AA /* Pods-Mac Mouse FixTests.debug.xcconfig */ = {isa = PBXFileReference; includeInIndex = 1; lastKnownFileType = text.xcconfig; name = "Pods-Mac Mouse FixTests.debug.xcconfig"; path = "Target Support Files/Pods-Mac Mouse FixTests/Pods-Mac Mouse FixTests.debug.xcconfig"; sourceTree = "<group>"; };
		4F15C0C12666779D000337FF /* MainApp.xcconfig */ = {isa = PBXFileReference; lastKnownFileType = text.xcconfig; path = MainApp.xcconfig; sourceTree = "<group>"; };
		4F15C0C22666781F000337FF /* Helper.xcconfig */ = {isa = PBXFileReference; lastKnownFileType = text.xcconfig; path = Helper.xcconfig; sourceTree = "<group>"; };
		4F1793A825EEC90900E8309B /* ZipArchive.framework */ = {isa = PBXFileReference; lastKnownFileType = wrapper.framework; path = ZipArchive.framework; sourceTree = "<group>"; };
		4F1AFE962670EBA900ECA424 /* DragCurve.swift */ = {isa = PBXFileReference; lastKnownFileType = sourcecode.swift; path = DragCurve.swift; sourceTree = "<group>"; };
		4F1B83042606E68300AEAF37 /* ButtonLandscapeAssessor.h */ = {isa = PBXFileReference; lastKnownFileType = sourcecode.c.h; path = ButtonLandscapeAssessor.h; sourceTree = "<group>"; };
		4F1B83052606E68300AEAF37 /* ButtonLandscapeAssessor.m */ = {isa = PBXFileReference; lastKnownFileType = sourcecode.c.objc; path = ButtonLandscapeAssessor.m; sourceTree = "<group>"; };
		4F1B832B26081A5400AEAF37 /* CaptureNotificationCreator.h */ = {isa = PBXFileReference; lastKnownFileType = sourcecode.c.h; path = CaptureNotificationCreator.h; sourceTree = "<group>"; };
		4F1B832C26081A5500AEAF37 /* CaptureNotificationCreator.m */ = {isa = PBXFileReference; lastKnownFileType = sourcecode.c.objc; path = CaptureNotificationCreator.m; sourceTree = "<group>"; };
		4F1C51D8260543DD007F4930 /* NSTextField+Additions.h */ = {isa = PBXFileReference; lastKnownFileType = sourcecode.c.h; path = "NSTextField+Additions.h"; sourceTree = "<group>"; };
		4F1C51D9260543DD007F4930 /* NSTextField+Additions.m */ = {isa = PBXFileReference; lastKnownFileType = sourcecode.c.objc; path = "NSTextField+Additions.m"; sourceTree = "<group>"; };
		4F2F5DA625FB6FFD0037660A /* AddWindowController.h */ = {isa = PBXFileReference; lastKnownFileType = sourcecode.c.h; path = AddWindowController.h; sourceTree = "<group>"; };
		4F2F5DA725FB6FFD0037660A /* AddWindowController.m */ = {isa = PBXFileReference; lastKnownFileType = sourcecode.c.objc; path = AddWindowController.m; sourceTree = "<group>"; };
		4F2F5DB125FB723D0037660A /* AddWindow.xib */ = {isa = PBXFileReference; lastKnownFileType = file.xib; path = AddWindow.xib; sourceTree = "<group>"; };
		4F2FDF302315662400C7BE14 /* Mac Mouse Fix Accomplice */ = {isa = PBXFileReference; explicitFileType = "compiled.mach-o.executable"; includeInIndex = 0; path = "Mac Mouse Fix Accomplice"; sourceTree = BUILT_PRODUCTS_DIR; };
		4F2FDF322315662500C7BE14 /* main.m */ = {isa = PBXFileReference; lastKnownFileType = sourcecode.c.objc; path = main.m; sourceTree = "<group>"; };
		4F319CB926252A2D004E5F63 /* ButtonGroupRowView.h */ = {isa = PBXFileReference; lastKnownFileType = sourcecode.c.h; path = ButtonGroupRowView.h; sourceTree = "<group>"; };
		4F319CBA26252A2D004E5F63 /* ButtonGroupRowView.m */ = {isa = PBXFileReference; lastKnownFileType = sourcecode.c.objc; path = ButtonGroupRowView.m; sourceTree = "<group>"; };
		4F37FAD625FDFDC4004C34C4 /* CustomScrollView.h */ = {isa = PBXFileReference; lastKnownFileType = sourcecode.c.h; path = CustomScrollView.h; sourceTree = "<group>"; };
		4F37FAD725FDFDC4004C34C4 /* CustomScrollView.m */ = {isa = PBXFileReference; lastKnownFileType = sourcecode.c.objc; path = CustomScrollView.m; sourceTree = "<group>"; };
		4F39BC24263AC2E800FDF692 /* Sparkle.framework */ = {isa = PBXFileReference; lastKnownFileType = wrapper.framework; path = Sparkle.framework; sourceTree = "<group>"; };
		4F39BC39263AF2B000FDF692 /* SparkleUpdaterController.h */ = {isa = PBXFileReference; lastKnownFileType = sourcecode.c.h; path = SparkleUpdaterController.h; sourceTree = "<group>"; };
		4F39BC3A263AF2B000FDF692 /* SparkleUpdaterController.m */ = {isa = PBXFileReference; lastKnownFileType = sourcecode.c.objc; path = SparkleUpdaterController.m; sourceTree = "<group>"; };
		4F39BC48263B179200FDF692 /* AppState.h */ = {isa = PBXFileReference; lastKnownFileType = sourcecode.c.h; path = AppState.h; sourceTree = "<group>"; };
		4F39BC49263B179200FDF692 /* AppState.m */ = {isa = PBXFileReference; lastKnownFileType = sourcecode.c.objc; path = AppState.m; sourceTree = "<group>"; };
		4F39BC89263B692100FDF692 /* Base.xcconfig */ = {isa = PBXFileReference; lastKnownFileType = text.xcconfig; path = Base.xcconfig; sourceTree = "<group>"; };
		4F39BC8A263B693300FDF692 /* MainAppRelease.xcconfig */ = {isa = PBXFileReference; lastKnownFileType = text.xcconfig; path = MainAppRelease.xcconfig; sourceTree = "<group>"; };
		4F39BC8B263B697200FDF692 /* HelperRelease.xcconfig */ = {isa = PBXFileReference; lastKnownFileType = text.xcconfig; path = HelperRelease.xcconfig; sourceTree = "<group>"; };
		4F39BC8C263B6A8800FDF692 /* Release.xcconfig */ = {isa = PBXFileReference; lastKnownFileType = text.xcconfig; path = Release.xcconfig; sourceTree = "<group>"; };
		4F39BC8D263B6A9100FDF692 /* Debug.xcconfig */ = {isa = PBXFileReference; lastKnownFileType = text.xcconfig; path = Debug.xcconfig; sourceTree = "<group>"; };
		4F39BCA4263B6DC200FDF692 /* MainAppDebug.xcconfig */ = {isa = PBXFileReference; lastKnownFileType = text.xcconfig; path = MainAppDebug.xcconfig; sourceTree = "<group>"; };
		4F39BCA5263B6DDA00FDF692 /* HelperDebug.xcconfig */ = {isa = PBXFileReference; lastKnownFileType = text.xcconfig; path = HelperDebug.xcconfig; sourceTree = "<group>"; };
		4F39BCA6263B6E8000FDF692 /* Accomplice.xcconfig */ = {isa = PBXFileReference; lastKnownFileType = text.xcconfig; path = Accomplice.xcconfig; sourceTree = "<group>"; };
		4F39BCD3263B713400FDF692 /* README.md */ = {isa = PBXFileReference; lastKnownFileType = net.daringfireball.markdown; path = README.md; sourceTree = "<group>"; };
		4F39BCE8263B7B1500FDF692 /* README.md */ = {isa = PBXFileReference; lastKnownFileType = net.daringfireball.markdown; path = README.md; sourceTree = "<group>"; };
		4F3A40AA266BBB6200436821 /* AccelerationBezier.swift */ = {isa = PBXFileReference; lastKnownFileType = sourcecode.swift; path = AccelerationBezier.swift; sourceTree = "<group>"; };
		4F3A40B0266BBC5000436821 /* AnimationCurve.swift */ = {isa = PBXFileReference; lastKnownFileType = sourcecode.swift; path = AnimationCurve.swift; sourceTree = "<group>"; };
		4F3A40C9266C44D100436821 /* DisplayLink.h */ = {isa = PBXFileReference; lastKnownFileType = sourcecode.c.h; path = DisplayLink.h; sourceTree = "<group>"; };
		4F3A40CA266C44D100436821 /* DisplayLink.m */ = {isa = PBXFileReference; lastKnownFileType = sourcecode.c.objc; path = DisplayLink.m; sourceTree = "<group>"; };
		4F3A40D8266C5BDF00436821 /* NSScreen+Additions.h */ = {isa = PBXFileReference; lastKnownFileType = sourcecode.c.h; path = "NSScreen+Additions.h"; sourceTree = "<group>"; };
		4F3A40D9266C5BDF00436821 /* NSScreen+Additions.m */ = {isa = PBXFileReference; lastKnownFileType = sourcecode.c.objc; path = "NSScreen+Additions.m"; sourceTree = "<group>"; };
		4F3C5BFA2754AB45008D5B90 /* HybridAnimator.swift */ = {isa = PBXFileReference; lastKnownFileType = sourcecode.swift; path = HybridAnimator.swift; sourceTree = "<group>"; };
		4F3C5BFC2754CB1C008D5B90 /* HybridCurve.swift */ = {isa = PBXFileReference; lastKnownFileType = sourcecode.swift; path = HybridCurve.swift; sourceTree = "<group>"; };
		4F3E067C26A2F97D000C9E06 /* URLMenuItem.h */ = {isa = PBXFileReference; lastKnownFileType = sourcecode.c.h; path = URLMenuItem.h; sourceTree = "<group>"; };
		4F3E067D26A2F97D000C9E06 /* URLMenuItem.m */ = {isa = PBXFileReference; lastKnownFileType = sourcecode.c.objc; path = URLMenuItem.m; sourceTree = "<group>"; };
		4F44FF022606D73D00926A5E /* SharedMessagePort.h */ = {isa = PBXFileReference; lastKnownFileType = sourcecode.c.h; path = SharedMessagePort.h; sourceTree = "<group>"; };
		4F44FF032606D73D00926A5E /* SharedMessagePort.m */ = {isa = PBXFileReference; lastKnownFileType = sourcecode.c.objc; path = SharedMessagePort.m; sourceTree = "<group>"; };
		4F5F3EED2756DB0A00C350C0 /* RemapsOverrider_old_.swift */ = {isa = PBXFileReference; lastKnownFileType = sourcecode.swift; path = RemapsOverrider_old_.swift; sourceTree = "<group>"; };
		4F5F3EEF2756DD1200C350C0 /* RemapsOverrider.h */ = {isa = PBXFileReference; lastKnownFileType = sourcecode.c.h; path = RemapsOverrider.h; sourceTree = "<group>"; };
		4F5F3EF02756EC0400C350C0 /* RemapsOverrider.m */ = {isa = PBXFileReference; lastKnownFileType = sourcecode.c.objc; path = RemapsOverrider.m; sourceTree = "<group>"; };
		4F5F3EF22756F1DB00C350C0 /* ScrollModifiers.swift */ = {isa = PBXFileReference; lastKnownFileType = sourcecode.swift; path = ScrollModifiers.swift; sourceTree = "<group>"; };
		4F70ECAC267E442D00325A76 /* PointerSpeedExperiments2.h */ = {isa = PBXFileReference; lastKnownFileType = sourcecode.c.h; path = PointerSpeedExperiments2.h; sourceTree = "<group>"; };
		4F70ECAD267E442D00325A76 /* PointerSpeedExperiments2.m */ = {isa = PBXFileReference; lastKnownFileType = sourcecode.c.objc; path = PointerSpeedExperiments2.m; sourceTree = "<group>"; };
		4F70ECB5267E810900325A76 /* IOUtility.h */ = {isa = PBXFileReference; lastKnownFileType = sourcecode.c.h; path = IOUtility.h; sourceTree = "<group>"; };
		4F70ECB6267E810900325A76 /* IOUtility.m */ = {isa = PBXFileReference; lastKnownFileType = sourcecode.c.objc; path = IOUtility.m; sourceTree = "<group>"; };
		4F79A7EE26042E2E00076A7E /* ToastNotification.xib */ = {isa = PBXFileReference; lastKnownFileType = file.xib; path = ToastNotification.xib; sourceTree = "<group>"; };
		4F79A81A2604317200076A7E /* ToastNotificationController.h */ = {isa = PBXFileReference; lastKnownFileType = sourcecode.c.h; path = ToastNotificationController.h; sourceTree = "<group>"; };
		4F79A81B2604317200076A7E /* ToastNotificationController.m */ = {isa = PBXFileReference; lastKnownFileType = sourcecode.c.objc; path = ToastNotificationController.m; sourceTree = "<group>"; };
		4F79A8292605074000076A7E /* NSAttributedString+Additions.h */ = {isa = PBXFileReference; lastKnownFileType = sourcecode.c.h; path = "NSAttributedString+Additions.h"; sourceTree = "<group>"; };
		4F79A82A2605074000076A7E /* NSAttributedString+Additions.m */ = {isa = PBXFileReference; lastKnownFileType = sourcecode.c.objc; path = "NSAttributedString+Additions.m"; sourceTree = "<group>"; };
		4F79A83426051E4A00076A7E /* ToastNotification.h */ = {isa = PBXFileReference; lastKnownFileType = sourcecode.c.h; path = ToastNotification.h; sourceTree = "<group>"; };
		4F79A83526051E4A00076A7E /* ToastNotification.m */ = {isa = PBXFileReference; lastKnownFileType = sourcecode.c.objc; path = ToastNotification.m; sourceTree = "<group>"; };
		4F79C2E8260976950067B381 /* RemapTableTranslator.h */ = {isa = PBXFileReference; lastKnownFileType = sourcecode.c.h; path = RemapTableTranslator.h; sourceTree = "<group>"; };
		4F79C2E9260976950067B381 /* RemapTableTranslator.m */ = {isa = PBXFileReference; lastKnownFileType = sourcecode.c.objc; path = RemapTableTranslator.m; sourceTree = "<group>"; };
		4F7AB0532606698A0008055E /* UIStrings.h */ = {isa = PBXFileReference; lastKnownFileType = sourcecode.c.h; path = UIStrings.h; sourceTree = "<group>"; };
		4F7AB0542606698A0008055E /* UIStrings.m */ = {isa = PBXFileReference; lastKnownFileType = sourcecode.c.objc; path = UIStrings.m; sourceTree = "<group>"; };
		4F854D7A2789146900B46E9D /* NSMenu+NSMenu_Additions.h */ = {isa = PBXFileReference; lastKnownFileType = sourcecode.c.h; path = "NSMenu+NSMenu_Additions.h"; sourceTree = "<group>"; };
		4F854D7B2789146900B46E9D /* NSMenu+NSMenu_Additions.m */ = {isa = PBXFileReference; lastKnownFileType = sourcecode.c.objc; path = "NSMenu+NSMenu_Additions.m"; sourceTree = "<group>"; };
		4F854D7D2789266A00B46E9D /* sfsymbols.xcassets */ = {isa = PBXFileReference; lastKnownFileType = folder.assetcatalog; path = sfsymbols.xcassets; sourceTree = "<group>"; };
		4F8CE6FF2617738A00D70A76 /* AppTranslocationManager.m */ = {isa = PBXFileReference; fileEncoding = 4; lastKnownFileType = sourcecode.c.objc; path = AppTranslocationManager.m; sourceTree = "<group>"; };
		4F8CE7002617738A00D70A76 /* AppTranslocationManager.h */ = {isa = PBXFileReference; fileEncoding = 4; lastKnownFileType = sourcecode.c.h; path = AppTranslocationManager.h; sourceTree = "<group>"; };
		4F8FC13E275DC81900887A0C /* PrefixSwift.swift */ = {isa = PBXFileReference; lastKnownFileType = sourcecode.swift; path = PrefixSwift.swift; sourceTree = "<group>"; };
		4F92A706260F4BF000529D1F /* RemapTableView.h */ = {isa = PBXFileReference; lastKnownFileType = sourcecode.c.h; path = RemapTableView.h; sourceTree = "<group>"; };
		4F92A707260F4BF000529D1F /* RemapTableView.m */ = {isa = PBXFileReference; lastKnownFileType = sourcecode.c.objc; path = RemapTableView.m; sourceTree = "<group>"; };
		4F92A71C260F667F00529D1F /* KeyCaptureView.h */ = {isa = PBXFileReference; lastKnownFileType = sourcecode.c.h; path = KeyCaptureView.h; sourceTree = "<group>"; };
		4F92A71D260F667F00529D1F /* KeyCaptureView.m */ = {isa = PBXFileReference; lastKnownFileType = sourcecode.c.objc; path = KeyCaptureView.m; sourceTree = "<group>"; };
		4F92A72B260F6C7800529D1F /* NSView+Additions.h */ = {isa = PBXFileReference; lastKnownFileType = sourcecode.c.h; path = "NSView+Additions.h"; sourceTree = "<group>"; };
		4F92A72C260F6C7800529D1F /* NSView+Additions.m */ = {isa = PBXFileReference; lastKnownFileType = sourcecode.c.objc; path = "NSView+Additions.m"; sourceTree = "<group>"; };
		4F94F5EE25E5EC2500D9F24A /* Mac Mouse Fix.app */ = {isa = PBXFileReference; explicitFileType = wrapper.application; includeInIndex = 0; path = "Mac Mouse Fix.app"; sourceTree = BUILT_PRODUCTS_DIR; };
		4F94F60025E5EC2800D9F24A /* Mac Mouse FixTests.xctest */ = {isa = PBXFileReference; explicitFileType = wrapper.cfbundle; includeInIndex = 0; path = "Mac Mouse FixTests.xctest"; sourceTree = BUILT_PRODUCTS_DIR; };
		4F94F60425E5EC2800D9F24A /* Mac_Mouse_FixTests.m */ = {isa = PBXFileReference; lastKnownFileType = sourcecode.c.objc; path = Mac_Mouse_FixTests.m; sourceTree = "<group>"; };
		4F94F60625E5EC2800D9F24A /* Info.plist */ = {isa = PBXFileReference; lastKnownFileType = text.plist.xml; path = Info.plist; sourceTree = "<group>"; };
		4F94F60B25E5EC2800D9F24A /* Mac Mouse FixUITests.xctest */ = {isa = PBXFileReference; explicitFileType = wrapper.cfbundle; includeInIndex = 0; path = "Mac Mouse FixUITests.xctest"; sourceTree = BUILT_PRODUCTS_DIR; };
		4F94F60F25E5EC2800D9F24A /* Mac_Mouse_FixUITests.m */ = {isa = PBXFileReference; lastKnownFileType = sourcecode.c.objc; path = Mac_Mouse_FixUITests.m; sourceTree = "<group>"; };
		4F94F61125E5EC2800D9F24A /* Info.plist */ = {isa = PBXFileReference; lastKnownFileType = text.plist.xml; path = Info.plist; sourceTree = "<group>"; };
		4F9C9B57268A29B70083DED0 /* RollingAverage.swift */ = {isa = PBXFileReference; lastKnownFileType = sourcecode.swift; path = RollingAverage.swift; sourceTree = "<group>"; };
		4F9C9B5F268A29FE0083DED0 /* Smoother.swift */ = {isa = PBXFileReference; lastKnownFileType = sourcecode.swift; path = Smoother.swift; sourceTree = "<group>"; };
		4F9C9B69268A2D6F0083DED0 /* CircularBuffer.h */ = {isa = PBXFileReference; lastKnownFileType = sourcecode.c.h; path = CircularBuffer.h; sourceTree = "<group>"; };
		4F9C9B6A268A2D6F0083DED0 /* CircularBuffer.m */ = {isa = PBXFileReference; lastKnownFileType = sourcecode.c.objc; path = CircularBuffer.m; sourceTree = "<group>"; };
		4F9E59962672A67E004E75F7 /* default_config.plist */ = {isa = PBXFileReference; fileEncoding = 4; lastKnownFileType = text.plist.xml; path = default_config.plist; sourceTree = "<group>"; };
		4F9E789126851440002C2309 /* PixelatedAnimator.swift */ = {isa = PBXFileReference; lastKnownFileType = sourcecode.swift; path = PixelatedAnimator.swift; sourceTree = "<group>"; };
		4F9E78BE26855BCF002C2309 /* Concurrency.swift */ = {isa = PBXFileReference; lastKnownFileType = sourcecode.swift; path = Concurrency.swift; sourceTree = "<group>"; };
		4F9E78CE2685E30B002C2309 /* GestureScrollSimulator.m */ = {isa = PBXFileReference; fileEncoding = 4; lastKnownFileType = sourcecode.c.objc; path = GestureScrollSimulator.m; sourceTree = "<group>"; };
		4F9E78CF2685E30C002C2309 /* GestureScrollSimulator.h */ = {isa = PBXFileReference; fileEncoding = 4; lastKnownFileType = sourcecode.c.h; path = GestureScrollSimulator.h; sourceTree = "<group>"; };
		4F9E78E2268663B1002C2309 /* ExponentialSmoother.swift */ = {isa = PBXFileReference; lastKnownFileType = sourcecode.swift; path = ExponentialSmoother.swift; sourceTree = "<group>"; };
		4FA83A27268271E200F3A31B /* PointerMovement.h */ = {isa = PBXFileReference; lastKnownFileType = sourcecode.c.h; path = PointerMovement.h; sourceTree = "<group>"; };
		4FA83A28268271E200F3A31B /* PointerMovement.m */ = {isa = PBXFileReference; lastKnownFileType = sourcecode.c.objc; path = PointerMovement.m; sourceTree = "<group>"; };
		4FA83A2D268288D900F3A31B /* PointerConfig.swift */ = {isa = PBXFileReference; lastKnownFileType = sourcecode.swift; path = PointerConfig.swift; sourceTree = "<group>"; };
		4FA994BC26678AC90007F003 /* ScrollAnalyzer.h */ = {isa = PBXFileReference; lastKnownFileType = sourcecode.c.h; path = ScrollAnalyzer.h; sourceTree = "<group>"; };
		4FA994BD26678AC90007F003 /* ScrollAnalyzer.m */ = {isa = PBXFileReference; lastKnownFileType = sourcecode.c.objc; path = ScrollAnalyzer.m; sourceTree = "<group>"; };
		4FB4F9FC260FDBC800806DDD /* RemapTableUtility.h */ = {isa = PBXFileReference; lastKnownFileType = sourcecode.c.h; path = RemapTableUtility.h; sourceTree = "<group>"; };
		4FB4F9FD260FDBC800806DDD /* RemapTableUtility.m */ = {isa = PBXFileReference; lastKnownFileType = sourcecode.c.objc; path = RemapTableUtility.m; sourceTree = "<group>"; };
		4FB4FA1E2611DD6000806DDD /* KeyCaptureScrollView.h */ = {isa = PBXFileReference; lastKnownFileType = sourcecode.c.h; path = KeyCaptureScrollView.h; sourceTree = "<group>"; };
		4FB4FA1F2611DD6000806DDD /* KeyCaptureScrollView.m */ = {isa = PBXFileReference; lastKnownFileType = sourcecode.c.objc; path = KeyCaptureScrollView.m; sourceTree = "<group>"; };
		4FBC9434260F8AA60062F186 /* MASShortcut.m */ = {isa = PBXFileReference; fileEncoding = 4; lastKnownFileType = sourcecode.c.objc; path = MASShortcut.m; sourceTree = "<group>"; };
		4FBC9436260F8AA60062F186 /* MASShortcut.h */ = {isa = PBXFileReference; fileEncoding = 4; lastKnownFileType = sourcecode.c.h; path = MASShortcut.h; sourceTree = "<group>"; };
		4FBC9437260F8AA60062F186 /* MASKeyMasks.h */ = {isa = PBXFileReference; fileEncoding = 4; lastKnownFileType = sourcecode.c.h; path = MASKeyMasks.h; sourceTree = "<group>"; };
		4FBC9439260F8AA60062F186 /* MASKeyCodes.h */ = {isa = PBXFileReference; fileEncoding = 4; lastKnownFileType = sourcecode.c.h; path = MASKeyCodes.h; sourceTree = "<group>"; };
		4FBE18BA2666EC4A002A6771 /* WannabePrefixHeader.h */ = {isa = PBXFileReference; lastKnownFileType = sourcecode.c.h; path = WannabePrefixHeader.h; sourceTree = "<group>"; };
		4FCA07D425F3129B00BFE209 /* RemapTableController.h */ = {isa = PBXFileReference; lastKnownFileType = sourcecode.c.h; path = RemapTableController.h; sourceTree = "<group>"; };
		4FCA07D525F3129B00BFE209 /* RemapTableController.m */ = {isa = PBXFileReference; lastKnownFileType = sourcecode.c.objc; path = RemapTableController.m; sourceTree = "<group>"; };
		4FCC03322757A50C002E5A57 /* ScreenDrawer.swift */ = {isa = PBXFileReference; lastKnownFileType = sourcecode.swift; path = ScreenDrawer.swift; sourceTree = "<group>"; };
		4FCECD8021092354001F1078 /* Mac Mouse Fix Helper.app */ = {isa = PBXFileReference; explicitFileType = wrapper.application; includeInIndex = 0; path = "Mac Mouse Fix Helper.app"; sourceTree = BUILT_PRODUCTS_DIR; };
		4FD82DD9260575B100664D6F /* ToastNotificationLabel.h */ = {isa = PBXFileReference; lastKnownFileType = sourcecode.c.h; path = ToastNotificationLabel.h; sourceTree = "<group>"; };
		4FD82DDA260575B100664D6F /* ToastNotificationLabel.m */ = {isa = PBXFileReference; lastKnownFileType = sourcecode.c.objc; path = ToastNotificationLabel.m; sourceTree = "<group>"; };
		4FD85F7A266CC9C5004F76C8 /* Animator.swift */ = {isa = PBXFileReference; lastKnownFileType = sourcecode.swift; path = Animator.swift; sourceTree = "<group>"; };
		4FD86058266DBF96004F76C8 /* AnimatorDeclarations.h */ = {isa = PBXFileReference; lastKnownFileType = sourcecode.c.h; path = AnimatorDeclarations.h; sourceTree = "<group>"; };
		4FD8607B266E65E9004F76C8 /* DerivedValueGenerator.swift old */ = {isa = PBXFileReference; lastKnownFileType = text; path = "DerivedValueGenerator.swift old"; sourceTree = "<group>"; };
		4FD86081266E71A5004F76C8 /* DerivedValueGeneratorObjC.h old */ = {isa = PBXFileReference; lastKnownFileType = text; path = "DerivedValueGeneratorObjC.h old"; sourceTree = "<group>"; };
		4FD86082266E71A6004F76C8 /* DerivedValueGeneratorObjC.m old */ = {isa = PBXFileReference; lastKnownFileType = text; path = "DerivedValueGeneratorObjC.m old"; sourceTree = "<group>"; };
		4FD86088266E819A004F76C8 /* Pointers.swift */ = {isa = PBXFileReference; lastKnownFileType = sourcecode.swift; path = Pointers.swift; sourceTree = "<group>"; };
		4FD860A9266EC24E004F76C8 /* DerivedProperty.swift */ = {isa = PBXFileReference; lastKnownFileType = sourcecode.swift; path = DerivedProperty.swift; sourceTree = "<group>"; };
		4FD860CB266EF55A004F76C8 /* ScrollConfig.swift */ = {isa = PBXFileReference; lastKnownFileType = sourcecode.swift; path = ScrollConfig.swift; sourceTree = "<group>"; };
		4FD860DA266EFD64004F76C8 /* ScrollConfigObjC.h */ = {isa = PBXFileReference; fileEncoding = 4; lastKnownFileType = sourcecode.c.h; path = ScrollConfigObjC.h; sourceTree = "<group>"; };
		4FDBC59A234F80C500A46517 /* Accomplice.entitlements */ = {isa = PBXFileReference; lastKnownFileType = text.plist.entitlements; path = Accomplice.entitlements; sourceTree = "<group>"; };
<<<<<<< HEAD
		4FF0BD4A266A8B7E003935EA /* Bezier.swift */ = {isa = PBXFileReference; lastKnownFileType = sourcecode.swift; path = Bezier.swift; sourceTree = "<group>"; };
		4FF0BD50266AC10C003935EA /* Math.swift */ = {isa = PBXFileReference; lastKnownFileType = sourcecode.swift; path = Math.swift; sourceTree = "<group>"; };
		4FF0BD56266ACE32003935EA /* VectorUtility.h */ = {isa = PBXFileReference; lastKnownFileType = sourcecode.c.h; path = VectorUtility.h; sourceTree = "<group>"; };
		4FF0BD57266ACE32003935EA /* VectorUtility.m */ = {isa = PBXFileReference; lastKnownFileType = sourcecode.c.objc; path = VectorUtility.m; sourceTree = "<group>"; };
		4FF0BD5D266ADFE5003935EA /* MathObjc.h */ = {isa = PBXFileReference; lastKnownFileType = sourcecode.c.h; path = MathObjc.h; sourceTree = "<group>"; };
		4FF0BD5E266ADFE5003935EA /* MathObjc.m */ = {isa = PBXFileReference; lastKnownFileType = sourcecode.c.objc; path = MathObjc.m; sourceTree = "<group>"; };
=======
		4FEB6617279376C200E6A111 /* SymbolicHotKeys Reference.txt */ = {isa = PBXFileReference; lastKnownFileType = text; path = "SymbolicHotKeys Reference.txt"; sourceTree = "<group>"; };
		4FEB6618279376C200E6A111 /* notes.md */ = {isa = PBXFileReference; lastKnownFileType = net.daringfireball.markdown; path = notes.md; sourceTree = "<group>"; };
		4FEC9666278BBDC600548604 /* NSColor+Additions.h */ = {isa = PBXFileReference; lastKnownFileType = sourcecode.c.h; path = "NSColor+Additions.h"; sourceTree = "<group>"; };
		4FEC9667278BBDC600548604 /* NSColor+Additions.m */ = {isa = PBXFileReference; lastKnownFileType = sourcecode.c.objc; path = "NSColor+Additions.m"; sourceTree = "<group>"; };
>>>>>>> 9917f25a
		4FF6652D25F2C7B000689B77 /* HelperServices.h */ = {isa = PBXFileReference; fileEncoding = 4; lastKnownFileType = sourcecode.c.h; path = HelperServices.h; sourceTree = "<group>"; };
		4FF6652E25F2C7B000689B77 /* default_launchd.plist */ = {isa = PBXFileReference; fileEncoding = 4; lastKnownFileType = text.plist.xml; path = default_launchd.plist; sourceTree = "<group>"; };
		4FF6652F25F2C7B000689B77 /* HelperServices.m */ = {isa = PBXFileReference; fileEncoding = 4; lastKnownFileType = sourcecode.c.objc; path = HelperServices.m; sourceTree = "<group>"; };
		4FF6653125F2C7B000689B77 /* Objects.h */ = {isa = PBXFileReference; fileEncoding = 4; lastKnownFileType = sourcecode.c.h; path = Objects.h; sourceTree = "<group>"; };
		4FF6653225F2C7B000689B77 /* Objects.m */ = {isa = PBXFileReference; fileEncoding = 4; lastKnownFileType = sourcecode.c.objc; path = Objects.m; sourceTree = "<group>"; };
		4FF6653325F2C7B000689B77 /* Constants.h */ = {isa = PBXFileReference; fileEncoding = 4; lastKnownFileType = sourcecode.c.h; path = Constants.h; sourceTree = "<group>"; };
		4FF6653825F2C7B000689B77 /* NSArray+Additions.h */ = {isa = PBXFileReference; fileEncoding = 4; lastKnownFileType = sourcecode.c.h; path = "NSArray+Additions.h"; sourceTree = "<group>"; };
		4FF6653925F2C7B000689B77 /* NSMutableDictionary+Additions.h */ = {isa = PBXFileReference; fileEncoding = 4; lastKnownFileType = sourcecode.c.h; path = "NSMutableDictionary+Additions.h"; sourceTree = "<group>"; };
		4FF6653A25F2C7B000689B77 /* Queue.m */ = {isa = PBXFileReference; fileEncoding = 4; lastKnownFileType = sourcecode.c.objc; path = Queue.m; sourceTree = "<group>"; };
		4FF6653B25F2C7B000689B77 /* SharedUtility.m */ = {isa = PBXFileReference; fileEncoding = 4; lastKnownFileType = sourcecode.c.objc; path = SharedUtility.m; sourceTree = "<group>"; };
		4FF6653D25F2C7B000689B77 /* NSArray+Additions.m */ = {isa = PBXFileReference; fileEncoding = 4; lastKnownFileType = sourcecode.c.objc; path = "NSArray+Additions.m"; sourceTree = "<group>"; };
		4FF6653E25F2C7B000689B77 /* SharedUtility.h */ = {isa = PBXFileReference; fileEncoding = 4; lastKnownFileType = sourcecode.c.h; path = SharedUtility.h; sourceTree = "<group>"; };
		4FF6653F25F2C7B000689B77 /* Queue.h */ = {isa = PBXFileReference; fileEncoding = 4; lastKnownFileType = sourcecode.c.h; path = Queue.h; sourceTree = "<group>"; };
		4FF6654025F2C7B000689B77 /* NSMutableDictionary+Additions.m */ = {isa = PBXFileReference; fileEncoding = 4; lastKnownFileType = sourcecode.c.objc; path = "NSMutableDictionary+Additions.m"; sourceTree = "<group>"; };
		4FF665C025F2C92700689B77 /* OverridePanel.h */ = {isa = PBXFileReference; fileEncoding = 4; lastKnownFileType = sourcecode.c.h; path = OverridePanel.h; sourceTree = "<group>"; };
		4FF665C125F2C92700689B77 /* CustomSegmentedControl.m */ = {isa = PBXFileReference; fileEncoding = 4; lastKnownFileType = sourcecode.c.objc; path = CustomSegmentedControl.m; sourceTree = "<group>"; };
		4FF665C225F2C92700689B77 /* OverridePanel.m */ = {isa = PBXFileReference; fileEncoding = 4; lastKnownFileType = sourcecode.c.objc; path = OverridePanel.m; sourceTree = "<group>"; };
		4FF665C325F2C92700689B77 /* ScrollOverridePanel.xib */ = {isa = PBXFileReference; fileEncoding = 4; lastKnownFileType = file.xib; path = ScrollOverridePanel.xib; sourceTree = "<group>"; };
		4FF665C425F2C92700689B77 /* CustomSegmentedControl.h */ = {isa = PBXFileReference; fileEncoding = 4; lastKnownFileType = sourcecode.c.h; path = CustomSegmentedControl.h; sourceTree = "<group>"; };
		4FF665C525F2C92700689B77 /* AppDelegate.h */ = {isa = PBXFileReference; fileEncoding = 4; lastKnownFileType = sourcecode.c.h; path = AppDelegate.h; sourceTree = "<group>"; };
		4FF665CD25F2C92700689B77 /* MoreSheet.m */ = {isa = PBXFileReference; fileEncoding = 4; lastKnownFileType = sourcecode.c.objc; path = MoreSheet.m; sourceTree = "<group>"; };
		4FF665CE25F2C92700689B77 /* MoreSheet.xib */ = {isa = PBXFileReference; fileEncoding = 4; lastKnownFileType = file.xib; path = MoreSheet.xib; sourceTree = "<group>"; };
		4FF665CF25F2C92700689B77 /* MoreSheet.h */ = {isa = PBXFileReference; fileEncoding = 4; lastKnownFileType = sourcecode.c.h; path = MoreSheet.h; sourceTree = "<group>"; };
		4FF665D125F2C92700689B77 /* ConfigInterface_App.m */ = {isa = PBXFileReference; fileEncoding = 4; lastKnownFileType = sourcecode.c.objc; path = ConfigInterface_App.m; sourceTree = "<group>"; };
		4FF665D225F2C92700689B77 /* ConfigInterface_App.h */ = {isa = PBXFileReference; fileEncoding = 4; lastKnownFileType = sourcecode.c.h; path = ConfigInterface_App.h; sourceTree = "<group>"; };
		4FF665D525F2C92700689B77 /* Assets.xcassets */ = {isa = PBXFileReference; lastKnownFileType = folder.assetcatalog; path = Assets.xcassets; sourceTree = "<group>"; };
		4FF665D725F2C92700689B77 /* MessagePort_App.m */ = {isa = PBXFileReference; fileEncoding = 4; lastKnownFileType = sourcecode.c.objc; path = MessagePort_App.m; sourceTree = "<group>"; };
		4FF665D825F2C92700689B77 /* MessagePort_App.h */ = {isa = PBXFileReference; fileEncoding = 4; lastKnownFileType = sourcecode.c.h; path = MessagePort_App.h; sourceTree = "<group>"; };
		4FF665DA25F2C92700689B77 /* Base */ = {isa = PBXFileReference; lastKnownFileType = file.xib; name = Base; path = Base.lproj/MouseFix.xib; sourceTree = "<group>"; };
		4FF665DB25F2C92700689B77 /* AppDelegate.m */ = {isa = PBXFileReference; fileEncoding = 4; lastKnownFileType = sourcecode.c.objc; path = AppDelegate.m; sourceTree = "<group>"; };
		4FF665DE25F2C92700689B77 /* AuthorizeAccessibilityView.h */ = {isa = PBXFileReference; fileEncoding = 4; lastKnownFileType = sourcecode.c.h; path = AuthorizeAccessibilityView.h; sourceTree = "<group>"; };
		4FF665DF25F2C92700689B77 /* AuthorizeAccessibilityView.xib */ = {isa = PBXFileReference; fileEncoding = 4; lastKnownFileType = file.xib; path = AuthorizeAccessibilityView.xib; sourceTree = "<group>"; };
		4FF665E025F2C92700689B77 /* AuthorizeAccessibilityView.m */ = {isa = PBXFileReference; fileEncoding = 4; lastKnownFileType = sourcecode.c.objc; path = AuthorizeAccessibilityView.m; sourceTree = "<group>"; };
		4FF665E225F2C92700689B77 /* App.entitlements */ = {isa = PBXFileReference; fileEncoding = 4; lastKnownFileType = text.plist.entitlements; path = App.entitlements; sourceTree = "<group>"; };
		4FF665E325F2C92700689B77 /* main.m */ = {isa = PBXFileReference; fileEncoding = 4; lastKnownFileType = sourcecode.c.objc; path = main.m; sourceTree = "<group>"; };
		4FF665E425F2C92700689B77 /* Info.plist */ = {isa = PBXFileReference; fileEncoding = 4; lastKnownFileType = text.plist.xml; path = Info.plist; sourceTree = "<group>"; };
		4FF665E625F2C92700689B77 /* ClickableImageView.h */ = {isa = PBXFileReference; fileEncoding = 4; lastKnownFileType = sourcecode.c.h; path = ClickableImageView.h; sourceTree = "<group>"; };
		4FF665E725F2C92700689B77 /* Hyperlink.m */ = {isa = PBXFileReference; fileEncoding = 4; lastKnownFileType = sourcecode.c.objc; path = Hyperlink.m; sourceTree = "<group>"; };
		4FF665E825F2C92700689B77 /* Utility_App.m */ = {isa = PBXFileReference; fileEncoding = 4; lastKnownFileType = sourcecode.c.objc; path = Utility_App.m; sourceTree = "<group>"; };
		4FF665E925F2C92700689B77 /* Utility_App.h */ = {isa = PBXFileReference; fileEncoding = 4; lastKnownFileType = sourcecode.c.h; path = Utility_App.h; sourceTree = "<group>"; };
		4FF665EA25F2C92700689B77 /* Hyperlink.h */ = {isa = PBXFileReference; fileEncoding = 4; lastKnownFileType = sourcecode.c.h; path = Hyperlink.h; sourceTree = "<group>"; };
		4FF665EB25F2C92700689B77 /* ClickableImageView.m */ = {isa = PBXFileReference; fileEncoding = 4; lastKnownFileType = sourcecode.c.objc; path = ClickableImageView.m; sourceTree = "<group>"; };
		4FF6660925F2C93A00689B77 /* FileMonitor.m */ = {isa = PBXFileReference; fileEncoding = 4; lastKnownFileType = sourcecode.c.objc; path = FileMonitor.m; sourceTree = "<group>"; };
		4FF6660A25F2C93A00689B77 /* FileMonitor.h */ = {isa = PBXFileReference; fileEncoding = 4; lastKnownFileType = sourcecode.c.h; path = FileMonitor.h; sourceTree = "<group>"; };
		4FF6660B25F2C93A00689B77 /* AppDelegate.h */ = {isa = PBXFileReference; fileEncoding = 4; lastKnownFileType = sourcecode.c.h; path = AppDelegate.h; sourceTree = "<group>"; };
		4FF6660D25F2C93A00689B77 /* Config.h */ = {isa = PBXFileReference; fileEncoding = 4; lastKnownFileType = sourcecode.c.h; path = Config.h; sourceTree = "<group>"; };
		4FF6660E25F2C93A00689B77 /* Config.m */ = {isa = PBXFileReference; fileEncoding = 4; lastKnownFileType = sourcecode.c.objc; path = Config.m; sourceTree = "<group>"; };
		4FF6661025F2C93A00689B77 /* Assets.xcassets */ = {isa = PBXFileReference; lastKnownFileType = folder.assetcatalog; path = Assets.xcassets; sourceTree = "<group>"; };
		4FF6661225F2C93A00689B77 /* MessagePort_Helper.h */ = {isa = PBXFileReference; fileEncoding = 4; lastKnownFileType = sourcecode.c.h; path = MessagePort_Helper.h; sourceTree = "<group>"; };
		4FF6661325F2C93A00689B77 /* MessagePort_Helper.m */ = {isa = PBXFileReference; fileEncoding = 4; lastKnownFileType = sourcecode.c.objc; path = MessagePort_Helper.m; sourceTree = "<group>"; };
		4FF6661625F2C93A00689B77 /* ModifierManager.h */ = {isa = PBXFileReference; fileEncoding = 4; lastKnownFileType = sourcecode.c.h; path = ModifierManager.h; sourceTree = "<group>"; };
		4FF6661725F2C93A00689B77 /* ModifierManager.m */ = {isa = PBXFileReference; fileEncoding = 4; lastKnownFileType = sourcecode.c.objc; path = ModifierManager.m; sourceTree = "<group>"; };
		4FF6661925F2C93A00689B77 /* ButtonTriggerGenerator.m */ = {isa = PBXFileReference; fileEncoding = 4; lastKnownFileType = sourcecode.c.objc; path = ButtonTriggerGenerator.m; sourceTree = "<group>"; };
		4FF6661A25F2C93A00689B77 /* ButtonTriggerHandler.m */ = {isa = PBXFileReference; fileEncoding = 4; lastKnownFileType = sourcecode.c.objc; path = ButtonTriggerHandler.m; sourceTree = "<group>"; };
		4FF6661B25F2C93A00689B77 /* ButtonInputReceiver.h */ = {isa = PBXFileReference; fileEncoding = 4; lastKnownFileType = sourcecode.c.h; path = ButtonInputReceiver.h; sourceTree = "<group>"; };
		4FF6661C25F2C93A00689B77 /* ButtonTriggerGenerator.h */ = {isa = PBXFileReference; fileEncoding = 4; lastKnownFileType = sourcecode.c.h; path = ButtonTriggerGenerator.h; sourceTree = "<group>"; };
		4FF6661D25F2C93A00689B77 /* ButtonTriggerHandler.h */ = {isa = PBXFileReference; fileEncoding = 4; lastKnownFileType = sourcecode.c.h; path = ButtonTriggerHandler.h; sourceTree = "<group>"; };
		4FF6661E25F2C93A00689B77 /* ButtonInputReceiver.m */ = {isa = PBXFileReference; fileEncoding = 4; lastKnownFileType = sourcecode.c.objc; path = ButtonInputReceiver.m; sourceTree = "<group>"; };
		4FF6662025F2C93A00689B77 /* SmoothScroll_old_.h */ = {isa = PBXFileReference; fileEncoding = 4; lastKnownFileType = sourcecode.c.h; path = SmoothScroll_old_.h; sourceTree = "<group>"; };
		4FF6662125F2C93A00689B77 /* Scroll.m */ = {isa = PBXFileReference; fileEncoding = 4; lastKnownFileType = sourcecode.c.objc; path = Scroll.m; sourceTree = "<group>"; };
		4FF6662325F2C93A00689B77 /* SmoothScroll.m (old) */ = {isa = PBXFileReference; fileEncoding = 4; lastKnownFileType = text; path = "SmoothScroll.m (old)"; sourceTree = "<group>"; };
		4FF6662425F2C93A00689B77 /* CubicUnitBezier.m */ = {isa = PBXFileReference; fileEncoding = 4; lastKnownFileType = sourcecode.c.objc; path = CubicUnitBezier.m; sourceTree = "<group>"; };
		4FF6662525F2C93A00689B77 /* SmoothScroll.h (old) */ = {isa = PBXFileReference; fileEncoding = 4; lastKnownFileType = text; path = "SmoothScroll.h (old)"; sourceTree = "<group>"; };
		4FF6662625F2C93A00689B77 /* CubicUnitBezier.h */ = {isa = PBXFileReference; fileEncoding = 4; lastKnownFileType = sourcecode.c.h; path = CubicUnitBezier.h; sourceTree = "<group>"; };
		4FF6662725F2C93A00689B77 /* MomentumScroll.h (old) */ = {isa = PBXFileReference; fileEncoding = 4; lastKnownFileType = text; path = "MomentumScroll.h (old)"; sourceTree = "<group>"; };
		4FF6662825F2C93A00689B77 /* MomentumScroll.m (old) */ = {isa = PBXFileReference; fileEncoding = 4; lastKnownFileType = text; path = "MomentumScroll.m (old)"; sourceTree = "<group>"; };
		4FF6662925F2C93A00689B77 /* ScrollModifiers.h */ = {isa = PBXFileReference; fileEncoding = 4; lastKnownFileType = sourcecode.c.h; path = ScrollModifiers.h; sourceTree = "<group>"; };
		4FF6662A25F2C93A00689B77 /* RoughScroll_old_.h */ = {isa = PBXFileReference; fileEncoding = 4; lastKnownFileType = sourcecode.c.h; path = RoughScroll_old_.h; sourceTree = "<group>"; };
		4FF6662B25F2C93A00689B77 /* ScrollUtility.h */ = {isa = PBXFileReference; fileEncoding = 4; lastKnownFileType = sourcecode.c.h; path = ScrollUtility.h; sourceTree = "<group>"; };
		4FF6662C25F2C93A00689B77 /* Scroll.h */ = {isa = PBXFileReference; fileEncoding = 4; lastKnownFileType = sourcecode.c.h; path = Scroll.h; sourceTree = "<group>"; };
		4FF6662D25F2C93A00689B77 /* SmoothScroll_old_.m */ = {isa = PBXFileReference; fileEncoding = 4; lastKnownFileType = sourcecode.c.objc; path = SmoothScroll_old_.m; sourceTree = "<group>"; };
		4FF6662E25F2C93A00689B77 /* ScrollModifiers_old_.m */ = {isa = PBXFileReference; fileEncoding = 4; lastKnownFileType = sourcecode.c.objc; path = ScrollModifiers_old_.m; sourceTree = "<group>"; };
		4FF6662F25F2C93A00689B77 /* ScrollUtility.m */ = {isa = PBXFileReference; fileEncoding = 4; lastKnownFileType = sourcecode.c.objc; path = ScrollUtility.m; sourceTree = "<group>"; };
		4FF6663025F2C93A00689B77 /* RoughScroll_old_.m */ = {isa = PBXFileReference; fileEncoding = 4; lastKnownFileType = sourcecode.c.objc; path = RoughScroll_old_.m; sourceTree = "<group>"; };
		4FF6663225F2C93A00689B77 /* GestureScrollSimulator_old_.h */ = {isa = PBXFileReference; fileEncoding = 4; lastKnownFileType = sourcecode.c.h; path = GestureScrollSimulator_old_.h; sourceTree = "<group>"; };
		4FF6663325F2C93A00689B77 /* TouchSimulator.m */ = {isa = PBXFileReference; fileEncoding = 4; lastKnownFileType = sourcecode.c.objc; path = TouchSimulator.m; sourceTree = "<group>"; };
		4FF6663425F2C93A00689B77 /* GestureScrollSimulator_old_.m */ = {isa = PBXFileReference; fileEncoding = 4; lastKnownFileType = sourcecode.c.objc; path = GestureScrollSimulator_old_.m; sourceTree = "<group>"; };
		4FF6663525F2C93A00689B77 /* TouchSimulator.h */ = {isa = PBXFileReference; fileEncoding = 4; lastKnownFileType = sourcecode.c.h; path = TouchSimulator.h; sourceTree = "<group>"; };
		4FF6663725F2C93A00689B77 /* ModifiedDrag.h */ = {isa = PBXFileReference; fileEncoding = 4; lastKnownFileType = sourcecode.c.h; path = ModifiedDrag.h; sourceTree = "<group>"; };
		4FF6663825F2C93A00689B77 /* ModifiedDrag.m */ = {isa = PBXFileReference; fileEncoding = 4; lastKnownFileType = sourcecode.c.objc; path = ModifiedDrag.m; sourceTree = "<group>"; };
		4FF6663A25F2C93A00689B77 /* Actions.h */ = {isa = PBXFileReference; fileEncoding = 4; lastKnownFileType = sourcecode.c.h; path = Actions.h; sourceTree = "<group>"; };
		4FF6663B25F2C93A00689B77 /* Actions.m */ = {isa = PBXFileReference; fileEncoding = 4; lastKnownFileType = sourcecode.c.objc; path = Actions.m; sourceTree = "<group>"; };
		4FF6663D25F2C93A00689B77 /* TransformationManager.m */ = {isa = PBXFileReference; fileEncoding = 4; lastKnownFileType = sourcecode.c.objc; path = TransformationManager.m; sourceTree = "<group>"; };
		4FF6663E25F2C93A00689B77 /* TransformationManager.h */ = {isa = PBXFileReference; fileEncoding = 4; lastKnownFileType = sourcecode.c.h; path = TransformationManager.h; sourceTree = "<group>"; };
		4FF6664025F2C93A00689B77 /* SubPixelator.m */ = {isa = PBXFileReference; fileEncoding = 4; lastKnownFileType = sourcecode.c.objc; path = SubPixelator.m; sourceTree = "<group>"; };
		4FF6664125F2C93A00689B77 /* VectorSubPixelator.m */ = {isa = PBXFileReference; fileEncoding = 4; lastKnownFileType = sourcecode.c.objc; path = VectorSubPixelator.m; sourceTree = "<group>"; };
		4FF6664225F2C93A00689B77 /* Utility_Transformation.m */ = {isa = PBXFileReference; fileEncoding = 4; lastKnownFileType = sourcecode.c.objc; path = Utility_Transformation.m; sourceTree = "<group>"; };
		4FF6664325F2C93A00689B77 /* SubPixelator.h */ = {isa = PBXFileReference; fileEncoding = 4; lastKnownFileType = sourcecode.c.h; path = SubPixelator.h; sourceTree = "<group>"; };
		4FF6664425F2C93A00689B77 /* VectorSubPixelator.h */ = {isa = PBXFileReference; fileEncoding = 4; lastKnownFileType = sourcecode.c.h; path = VectorSubPixelator.h; sourceTree = "<group>"; };
		4FF6664525F2C93A00689B77 /* Utility_Transformation.h */ = {isa = PBXFileReference; fileEncoding = 4; lastKnownFileType = sourcecode.c.h; path = Utility_Transformation.h; sourceTree = "<group>"; };
		4FF6664625F2C93A00689B77 /* AppDelegate.m */ = {isa = PBXFileReference; fileEncoding = 4; lastKnownFileType = sourcecode.c.objc; path = AppDelegate.m; sourceTree = "<group>"; };
		4FF6664825F2C93A00689B77 /* PointerSpeedExperiments.h */ = {isa = PBXFileReference; fileEncoding = 4; lastKnownFileType = sourcecode.c.h; path = PointerSpeedExperiments.h; sourceTree = "<group>"; };
		4FF6664925F2C93A00689B77 /* PointerSpeedExperiments.m */ = {isa = PBXFileReference; fileEncoding = 4; lastKnownFileType = sourcecode.c.objc; path = PointerSpeedExperiments.m; sourceTree = "<group>"; };
		4FF6664B25F2C93A00689B77 /* AccessibilityCheck.m */ = {isa = PBXFileReference; fileEncoding = 4; lastKnownFileType = sourcecode.c.objc; path = AccessibilityCheck.m; sourceTree = "<group>"; };
		4FF6664C25F2C93A00689B77 /* AccessibilityCheck.h */ = {isa = PBXFileReference; fileEncoding = 4; lastKnownFileType = sourcecode.c.h; path = AccessibilityCheck.h; sourceTree = "<group>"; };
		4FF6664E25F2C93A00689B77 /* Helper.entitlements */ = {isa = PBXFileReference; fileEncoding = 4; lastKnownFileType = text.plist.entitlements; path = Helper.entitlements; sourceTree = "<group>"; };
		4FF6665025F2C93A00689B77 /* Base */ = {isa = PBXFileReference; lastKnownFileType = file.xib; name = Base; path = Base.lproj/MainMenu.xib; sourceTree = "<group>"; };
		4FF6665125F2C93A00689B77 /* main.m */ = {isa = PBXFileReference; fileEncoding = 4; lastKnownFileType = sourcecode.c.objc; path = main.m; sourceTree = "<group>"; };
		4FF6665325F2C93A00689B77 /* CFRuntime.h */ = {isa = PBXFileReference; fileEncoding = 4; lastKnownFileType = sourcecode.c.h; path = CFRuntime.h; sourceTree = "<group>"; };
		4FF6665525F2C93A00689B77 /* IOHIDPrivateKeys.h */ = {isa = PBXFileReference; fileEncoding = 4; lastKnownFileType = sourcecode.c.h; path = IOHIDPrivateKeys.h; sourceTree = "<group>"; };
		4FF6665625F2C93A00689B77 /* IOHIDLibPrivate.h */ = {isa = PBXFileReference; fileEncoding = 4; lastKnownFileType = sourcecode.c.h; path = IOHIDLibPrivate.h; sourceTree = "<group>"; };
		4FF6665725F2C93A00689B77 /* IOHIDEvent.h */ = {isa = PBXFileReference; fileEncoding = 4; lastKnownFileType = sourcecode.c.h; path = IOHIDEvent.h; sourceTree = "<group>"; };
		4FF6665825F2C93A00689B77 /* IOHIDLibUserClient.h */ = {isa = PBXFileReference; fileEncoding = 4; lastKnownFileType = sourcecode.c.h; path = IOHIDLibUserClient.h; sourceTree = "<group>"; };
		4FF6665925F2C93A00689B77 /* CGSPrivate.h */ = {isa = PBXFileReference; fileEncoding = 4; lastKnownFileType = sourcecode.c.h; path = CGSPrivate.h; sourceTree = "<group>"; };
		4FF6665B25F2C93A00689B77 /* CGSTile.h */ = {isa = PBXFileReference; fileEncoding = 4; lastKnownFileType = sourcecode.c.h; path = CGSTile.h; sourceTree = "<group>"; };
		4FF6665C25F2C93A00689B77 /* CGSSurface.h */ = {isa = PBXFileReference; fileEncoding = 4; lastKnownFileType = sourcecode.c.h; path = CGSSurface.h; sourceTree = "<group>"; };
		4FF6665D25F2C93A00689B77 /* CGSTransitions.h */ = {isa = PBXFileReference; fileEncoding = 4; lastKnownFileType = sourcecode.c.h; path = CGSTransitions.h; sourceTree = "<group>"; };
		4FF6665E25F2C93A00689B77 /* CGSRegion.h */ = {isa = PBXFileReference; fileEncoding = 4; lastKnownFileType = sourcecode.c.h; path = CGSRegion.h; sourceTree = "<group>"; };
		4FF6665F25F2C93A00689B77 /* CGSWorkspace.h */ = {isa = PBXFileReference; fileEncoding = 4; lastKnownFileType = sourcecode.c.h; path = CGSWorkspace.h; sourceTree = "<group>"; };
		4FF6666025F2C93A00689B77 /* CGSHotKeys.h */ = {isa = PBXFileReference; fileEncoding = 4; lastKnownFileType = sourcecode.c.h; path = CGSHotKeys.h; sourceTree = "<group>"; };
		4FF6666125F2C93A00689B77 /* CGSAccessibility.h */ = {isa = PBXFileReference; fileEncoding = 4; lastKnownFileType = sourcecode.c.h; path = CGSAccessibility.h; sourceTree = "<group>"; };
		4FF6666225F2C93A00689B77 /* CGSMisc.h */ = {isa = PBXFileReference; fileEncoding = 4; lastKnownFileType = sourcecode.c.h; path = CGSMisc.h; sourceTree = "<group>"; };
		4FF6666325F2C93A00689B77 /* README.md */ = {isa = PBXFileReference; fileEncoding = 4; lastKnownFileType = net.daringfireball.markdown; path = README.md; sourceTree = "<group>"; };
		4FF6666425F2C93A00689B77 /* CGSWindow.h */ = {isa = PBXFileReference; fileEncoding = 4; lastKnownFileType = sourcecode.c.h; path = CGSWindow.h; sourceTree = "<group>"; };
		4FF6666525F2C93A00689B77 /* CGSCursor.h */ = {isa = PBXFileReference; fileEncoding = 4; lastKnownFileType = sourcecode.c.h; path = CGSCursor.h; sourceTree = "<group>"; };
		4FF6666625F2C93A00689B77 /* .gitignore */ = {isa = PBXFileReference; fileEncoding = 4; lastKnownFileType = text; path = .gitignore; sourceTree = "<group>"; };
		4FF6666725F2C93A00689B77 /* CGSDisplays.h */ = {isa = PBXFileReference; fileEncoding = 4; lastKnownFileType = sourcecode.c.h; path = CGSDisplays.h; sourceTree = "<group>"; };
		4FF6666825F2C93A00689B77 /* CGSInternal.h */ = {isa = PBXFileReference; fileEncoding = 4; lastKnownFileType = sourcecode.c.h; path = CGSInternal.h; sourceTree = "<group>"; };
		4FF6666925F2C93A00689B77 /* CGSCIFilter.h */ = {isa = PBXFileReference; fileEncoding = 4; lastKnownFileType = sourcecode.c.h; path = CGSCIFilter.h; sourceTree = "<group>"; };
		4FF6666A25F2C93A00689B77 /* CGSConnection.h */ = {isa = PBXFileReference; fileEncoding = 4; lastKnownFileType = sourcecode.c.h; path = CGSConnection.h; sourceTree = "<group>"; };
		4FF6666B25F2C93A00689B77 /* CGSSession.h */ = {isa = PBXFileReference; fileEncoding = 4; lastKnownFileType = sourcecode.c.h; path = CGSSession.h; sourceTree = "<group>"; };
		4FF6666C25F2C93A00689B77 /* CGSDevice.h */ = {isa = PBXFileReference; fileEncoding = 4; lastKnownFileType = sourcecode.c.h; path = CGSDevice.h; sourceTree = "<group>"; };
		4FF6666D25F2C93A00689B77 /* CGSSpace.h */ = {isa = PBXFileReference; fileEncoding = 4; lastKnownFileType = sourcecode.c.h; path = CGSSpace.h; sourceTree = "<group>"; };
		4FF6666E25F2C93A00689B77 /* CGSEvent.h */ = {isa = PBXFileReference; fileEncoding = 4; lastKnownFileType = sourcecode.c.h; path = CGSEvent.h; sourceTree = "<group>"; };
		4FF6666F25F2C93A00689B77 /* CGSDebug.h */ = {isa = PBXFileReference; fileEncoding = 4; lastKnownFileType = sourcecode.c.h; path = CGSDebug.h; sourceTree = "<group>"; };
		4FF6667125F2C93A00689B77 /* TouchEvents.c */ = {isa = PBXFileReference; fileEncoding = 4; lastKnownFileType = sourcecode.c.c; path = TouchEvents.c; sourceTree = "<group>"; };
		4FF6667225F2C93A00689B77 /* LICENSE */ = {isa = PBXFileReference; fileEncoding = 4; lastKnownFileType = text; path = LICENSE; sourceTree = "<group>"; };
		4FF6667325F2C93A00689B77 /* NoahsTouchEventAnalysis */ = {isa = PBXFileReference; fileEncoding = 4; lastKnownFileType = text; path = NoahsTouchEventAnalysis; sourceTree = "<group>"; };
		4FF6667425F2C93A00689B77 /* TouchEvents.h */ = {isa = PBXFileReference; fileEncoding = 4; lastKnownFileType = sourcecode.c.h; path = TouchEvents.h; sourceTree = "<group>"; };
		4FF6667525F2C93A00689B77 /* IOHIDEventData.h */ = {isa = PBXFileReference; fileEncoding = 4; lastKnownFileType = sourcecode.c.h; path = IOHIDEventData.h; sourceTree = "<group>"; };
		4FF6667625F2C93A00689B77 /* IOHIDEventTypes.h */ = {isa = PBXFileReference; fileEncoding = 4; lastKnownFileType = sourcecode.c.h; path = IOHIDEventTypes.h; sourceTree = "<group>"; };
		4FF6667825F2C93A00689B77 /* Info.plist */ = {isa = PBXFileReference; fileEncoding = 4; lastKnownFileType = text.plist.xml; path = Info.plist; sourceTree = "<group>"; };
		4FF6667A25F2C93A00689B77 /* Device.m */ = {isa = PBXFileReference; fileEncoding = 4; lastKnownFileType = sourcecode.c.objc; path = Device.m; sourceTree = "<group>"; };
		4FF6667B25F2C93A00689B77 /* DeviceManager.h */ = {isa = PBXFileReference; fileEncoding = 4; lastKnownFileType = sourcecode.c.h; path = DeviceManager.h; sourceTree = "<group>"; };
		4FF6667C25F2C93A00689B77 /* Device.h */ = {isa = PBXFileReference; fileEncoding = 4; lastKnownFileType = sourcecode.c.h; path = Device.h; sourceTree = "<group>"; };
		4FF6667D25F2C93A00689B77 /* DeviceManager.m */ = {isa = PBXFileReference; fileEncoding = 4; lastKnownFileType = sourcecode.c.objc; path = DeviceManager.m; sourceTree = "<group>"; };
		4FF6667F25F2C93A00689B77 /* Utility_Helper.h */ = {isa = PBXFileReference; fileEncoding = 4; lastKnownFileType = sourcecode.c.h; path = Utility_Helper.h; sourceTree = "<group>"; };
		4FF6668025F2C93A00689B77 /* Utility_Helper.m */ = {isa = PBXFileReference; fileEncoding = 4; lastKnownFileType = sourcecode.c.objc; path = Utility_Helper.m; sourceTree = "<group>"; };
		4FFBC5732667DCE4001D389B /* PrefixHeader.pch */ = {isa = PBXFileReference; fileEncoding = 4; lastKnownFileType = sourcecode.c.h; path = PrefixHeader.pch; sourceTree = "<group>"; };
		4FFBC5A6266977CA001D389B /* Mac Mouse Fix Helper-Bridging-Header.h */ = {isa = PBXFileReference; lastKnownFileType = sourcecode.c.h; path = "Mac Mouse Fix Helper-Bridging-Header.h"; sourceTree = "<group>"; };
		4FFBC5A7266977CA001D389B /* DoubleExponentialSmoother.swift */ = {isa = PBXFileReference; lastKnownFileType = sourcecode.swift; path = DoubleExponentialSmoother.swift; sourceTree = "<group>"; };
		557A2F6039C60FD4D3EA2641 /* Pods-Mac Mouse Fix.release.xcconfig */ = {isa = PBXFileReference; includeInIndex = 1; lastKnownFileType = text.xcconfig; name = "Pods-Mac Mouse Fix.release.xcconfig"; path = "Target Support Files/Pods-Mac Mouse Fix/Pods-Mac Mouse Fix.release.xcconfig"; sourceTree = "<group>"; };
		5C99A82594B344E00F0863AE /* Pods-Mac Mouse FixTests.release.xcconfig */ = {isa = PBXFileReference; includeInIndex = 1; lastKnownFileType = text.xcconfig; name = "Pods-Mac Mouse FixTests.release.xcconfig"; path = "Target Support Files/Pods-Mac Mouse FixTests/Pods-Mac Mouse FixTests.release.xcconfig"; sourceTree = "<group>"; };
		5E09D0DF45AFAF30A568B97D /* Pods_Mac_Mouse_Fix_Helper.framework */ = {isa = PBXFileReference; explicitFileType = wrapper.framework; includeInIndex = 0; path = Pods_Mac_Mouse_Fix_Helper.framework; sourceTree = BUILT_PRODUCTS_DIR; };
		5F3794C77F51E425DA194652 /* Pods-Mac Mouse Fix Accomplice.debug.xcconfig */ = {isa = PBXFileReference; includeInIndex = 1; lastKnownFileType = text.xcconfig; name = "Pods-Mac Mouse Fix Accomplice.debug.xcconfig"; path = "Target Support Files/Pods-Mac Mouse Fix Accomplice/Pods-Mac Mouse Fix Accomplice.debug.xcconfig"; sourceTree = "<group>"; };
		62C21AA942E45207518BDA62 /* Pods-Mac Mouse Fix-Mac Mouse FixUITests.release.xcconfig */ = {isa = PBXFileReference; includeInIndex = 1; lastKnownFileType = text.xcconfig; name = "Pods-Mac Mouse Fix-Mac Mouse FixUITests.release.xcconfig"; path = "Target Support Files/Pods-Mac Mouse Fix-Mac Mouse FixUITests/Pods-Mac Mouse Fix-Mac Mouse FixUITests.release.xcconfig"; sourceTree = "<group>"; };
		9035471CA1531768F940DEFA /* libPods-Mac Mouse Fix Accomplice.a */ = {isa = PBXFileReference; explicitFileType = archive.ar; includeInIndex = 0; path = "libPods-Mac Mouse Fix Accomplice.a"; sourceTree = BUILT_PRODUCTS_DIR; };
		B46C8B4489AC5B58EAA64F23 /* Pods-Mac Mouse Fix Accomplice.release.xcconfig */ = {isa = PBXFileReference; includeInIndex = 1; lastKnownFileType = text.xcconfig; name = "Pods-Mac Mouse Fix Accomplice.release.xcconfig"; path = "Target Support Files/Pods-Mac Mouse Fix Accomplice/Pods-Mac Mouse Fix Accomplice.release.xcconfig"; sourceTree = "<group>"; };
		EB486BF75A524261E2826AD5 /* Pods-Mac Mouse Fix-Mac Mouse FixUITests.debug.xcconfig */ = {isa = PBXFileReference; includeInIndex = 1; lastKnownFileType = text.xcconfig; name = "Pods-Mac Mouse Fix-Mac Mouse FixUITests.debug.xcconfig"; path = "Target Support Files/Pods-Mac Mouse Fix-Mac Mouse FixUITests/Pods-Mac Mouse Fix-Mac Mouse FixUITests.debug.xcconfig"; sourceTree = "<group>"; };
/* End PBXFileReference section */

/* Begin PBXFrameworksBuildPhase section */
		4F2FDF2D2315662400C7BE14 /* Frameworks */ = {
			isa = PBXFrameworksBuildPhase;
			buildActionMask = 2147483647;
			files = (
				4FEB660B279350F900E6A111 /* CocoaLumberjack in Frameworks */,
				26741110F3F9E2DAEDD3279A /* libPods-Mac Mouse Fix Accomplice.a in Frameworks */,
				4FEB660D279350FD00E6A111 /* CocoaLumberjackSwift in Frameworks */,
			);
			runOnlyForDeploymentPostprocessing = 0;
		};
		4F94F5EB25E5EC2500D9F24A /* Frameworks */ = {
			isa = PBXFrameworksBuildPhase;
			buildActionMask = 2147483647;
			files = (
				4FEB66132793510C00E6A111 /* CocoaLumberjack in Frameworks */,
				4F1793A925EEC92000E8309B /* ZipArchive.framework in Frameworks */,
				4F39BC26263AC31600FDF692 /* Sparkle.framework in Frameworks */,
				2D937827717D64CDBCC2C443 /* Pods_Mac_Mouse_Fix.framework in Frameworks */,
				4FEB66152793510F00E6A111 /* CocoaLumberjackSwift in Frameworks */,
			);
			runOnlyForDeploymentPostprocessing = 0;
		};
		4F94F5FD25E5EC2800D9F24A /* Frameworks */ = {
			isa = PBXFrameworksBuildPhase;
			buildActionMask = 2147483647;
			files = (
				DFE8DFB9E6824183882FB0DB /* Pods_Mac_Mouse_FixTests.framework in Frameworks */,
			);
			runOnlyForDeploymentPostprocessing = 0;
		};
		4F94F60825E5EC2800D9F24A /* Frameworks */ = {
			isa = PBXFrameworksBuildPhase;
			buildActionMask = 2147483647;
			files = (
				B6D5363E56CF13634EB5BD57 /* Pods_Mac_Mouse_Fix_Mac_Mouse_FixUITests.framework in Frameworks */,
			);
			runOnlyForDeploymentPostprocessing = 0;
		};
		4FCECD7D21092354001F1078 /* Frameworks */ = {
			isa = PBXFrameworksBuildPhase;
			buildActionMask = 2147483647;
			files = (
				4FEB660F2793510300E6A111 /* CocoaLumberjack in Frameworks */,
				80457D1CE643F8D503131D96 /* Pods_Mac_Mouse_Fix_Helper.framework in Frameworks */,
				4FEB66112793510800E6A111 /* CocoaLumberjackSwift in Frameworks */,
			);
			runOnlyForDeploymentPostprocessing = 0;
		};
/* End PBXFrameworksBuildPhase section */

/* Begin PBXGroup section */
		239FF8251C9624AB1F44B77F /* Pods */ = {
			isa = PBXGroup;
			children = (
				403031DA0EB25C7C3CABCA58 /* Pods-Mac Mouse Fix.debug.xcconfig */,
				557A2F6039C60FD4D3EA2641 /* Pods-Mac Mouse Fix.release.xcconfig */,
				5F3794C77F51E425DA194652 /* Pods-Mac Mouse Fix Accomplice.debug.xcconfig */,
				B46C8B4489AC5B58EAA64F23 /* Pods-Mac Mouse Fix Accomplice.release.xcconfig */,
				0D9BE06E61FEE777A76EEE5A /* Pods-Mac Mouse Fix Helper.debug.xcconfig */,
				287623BA43DEEFBB97312539 /* Pods-Mac Mouse Fix Helper.release.xcconfig */,
				EB486BF75A524261E2826AD5 /* Pods-Mac Mouse Fix-Mac Mouse FixUITests.debug.xcconfig */,
				62C21AA942E45207518BDA62 /* Pods-Mac Mouse Fix-Mac Mouse FixUITests.release.xcconfig */,
				49BE22BB51446F44DE9045AA /* Pods-Mac Mouse FixTests.debug.xcconfig */,
				5C99A82594B344E00F0863AE /* Pods-Mac Mouse FixTests.release.xcconfig */,
			);
			path = Pods;
			sourceTree = "<group>";
		};
		4F1793A725EEC8E500E8309B /* Frameworks */ = {
			isa = PBXGroup;
			children = (
				4F1793A825EEC90900E8309B /* ZipArchive.framework */,
				4F39BC24263AC2E800FDF692 /* Sparkle.framework */,
				4F39BCE8263B7B1500FDF692 /* README.md */,
			);
			path = Frameworks;
			sourceTree = "<group>";
		};
		4F2A1FA726042ACB0067691A /* Notifications */ = {
			isa = PBXGroup;
			children = (
				4F79A81A2604317200076A7E /* ToastNotificationController.h */,
				4F79A81B2604317200076A7E /* ToastNotificationController.m */,
				4F79A83426051E4A00076A7E /* ToastNotification.h */,
				4F79A83526051E4A00076A7E /* ToastNotification.m */,
				4FD82DD9260575B100664D6F /* ToastNotificationLabel.h */,
				4FD82DDA260575B100664D6F /* ToastNotificationLabel.m */,
				4F79A7EE26042E2E00076A7E /* ToastNotification.xib */,
				4F1B832B26081A5400AEAF37 /* CaptureNotificationCreator.h */,
				4F1B832C26081A5500AEAF37 /* CaptureNotificationCreator.m */,
			);
			path = Notifications;
			sourceTree = "<group>";
		};
		4F2FDF312315662500C7BE14 /* Accomplice */ = {
			isa = PBXGroup;
			children = (
				4FDBC59A234F80C500A46517 /* Accomplice.entitlements */,
				4F2FDF322315662500C7BE14 /* main.m */,
			);
			path = Accomplice;
			sourceTree = "<group>";
		};
		4F39BC88263B68F400FDF692 /* xcconfig */ = {
			isa = PBXGroup;
			children = (
				4F39BC89263B692100FDF692 /* Base.xcconfig */,
				4F39BC8C263B6A8800FDF692 /* Release.xcconfig */,
				4F39BC8D263B6A9100FDF692 /* Debug.xcconfig */,
				4F15C0C12666779D000337FF /* MainApp.xcconfig */,
				4F15C0C22666781F000337FF /* Helper.xcconfig */,
				4F39BC8A263B693300FDF692 /* MainAppRelease.xcconfig */,
				4F39BCA4263B6DC200FDF692 /* MainAppDebug.xcconfig */,
				4F39BC8B263B697200FDF692 /* HelperRelease.xcconfig */,
				4F39BCA5263B6DDA00FDF692 /* HelperDebug.xcconfig */,
				4F39BCA6263B6E8000FDF692 /* Accomplice.xcconfig */,
				4F39BCD3263B713400FDF692 /* README.md */,
			);
			path = xcconfig;
			sourceTree = "<group>";
		};
<<<<<<< HEAD
		4F3A40C8266C448500436821 /* Animations */ = {
			isa = PBXGroup;
			children = (
				4F9E789126851440002C2309 /* PixelatedAnimator.swift */,
				4FD85F7A266CC9C5004F76C8 /* Animator.swift */,
				4F3C5BFA2754AB45008D5B90 /* HybridAnimator.swift */,
				4F3A40C9266C44D100436821 /* DisplayLink.h */,
				4F3A40CA266C44D100436821 /* DisplayLink.m */,
				4FD86058266DBF96004F76C8 /* AnimatorDeclarations.h */,
			);
			path = Animations;
			sourceTree = "<group>";
		};
		4F422EF023469B2B00AA6E22 /* Other */ = {
			isa = PBXGroup;
			children = (
				4F1793A725EEC8E500E8309B /* Frameworks */,
=======
		4F422EF023469B2B00AA6E22 /* Other */ = {
			isa = PBXGroup;
			children = (
				4FEB6616279376C200E6A111 /* Notes */,
>>>>>>> 9917f25a
				4F39BC88263B68F400FDF692 /* xcconfig */,
			);
			name = Other;
			sourceTree = "<group>";
		};
		4F44FF012606D6FD00926A5E /* MessagePort */ = {
			isa = PBXGroup;
			children = (
				4F44FF022606D73D00926A5E /* SharedMessagePort.h */,
				4F44FF032606D73D00926A5E /* SharedMessagePort.m */,
			);
			path = MessagePort;
			sourceTree = "<group>";
		};
		4F46EAA625FB770D0003423A /* AddWindow */ = {
			isa = PBXGroup;
			children = (
				4F2F5DA625FB6FFD0037660A /* AddWindowController.h */,
				4F2F5DA725FB6FFD0037660A /* AddWindowController.m */,
				4F2F5DB125FB723D0037660A /* AddWindow.xib */,
			);
			path = AddWindow;
			sourceTree = "<group>";
		};
		4F7AB0522606692C0008055E /* UIStrings */ = {
			isa = PBXGroup;
			children = (
				4F7AB0532606698A0008055E /* UIStrings.h */,
				4F7AB0542606698A0008055E /* UIStrings.m */,
			);
			path = UIStrings;
			sourceTree = "<group>";
		};
		4F8CE6FE2617738A00D70A76 /* AppTranslocation */ = {
			isa = PBXGroup;
			children = (
				4F8CE7002617738A00D70A76 /* AppTranslocationManager.h */,
				4F8CE6FF2617738A00D70A76 /* AppTranslocationManager.m */,
			);
			path = AppTranslocation;
			sourceTree = "<group>";
		};
		4F94F60325E5EC2800D9F24A /* AppTests */ = {
			isa = PBXGroup;
			children = (
				4F94F60425E5EC2800D9F24A /* Mac_Mouse_FixTests.m */,
				4F94F60625E5EC2800D9F24A /* Info.plist */,
			);
			path = AppTests;
			sourceTree = "<group>";
		};
		4F94F60E25E5EC2800D9F24A /* UITests */ = {
			isa = PBXGroup;
			children = (
				4F94F60F25E5EC2800D9F24A /* Mac_Mouse_FixUITests.m */,
				4F94F61125E5EC2800D9F24A /* Info.plist */,
			);
			path = UITests;
			sourceTree = "<group>";
		};
<<<<<<< HEAD
		4F9E78BD26855B9B002C2309 /* SwiftConcurrency */ = {
			isa = PBXGroup;
			children = (
				4F9E78BE26855BCF002C2309 /* Concurrency.swift */,
			);
			path = SwiftConcurrency;
			sourceTree = "<group>";
		};
		4F9E78C72685DDCF002C2309 /* Old */ = {
			isa = PBXGroup;
			children = (
				4FF6663225F2C93A00689B77 /* GestureScrollSimulator_old_.h */,
				4FF6663425F2C93A00689B77 /* GestureScrollSimulator_old_.m */,
			);
			path = Old;
			sourceTree = "<group>";
		};
		4F9E790F2686FBC7002C2309 /* Utility */ = {
			isa = PBXGroup;
			children = (
				4FF6662B25F2C93A00689B77 /* ScrollUtility.h */,
				4FF6662F25F2C93A00689B77 /* ScrollUtility.m */,
				4F9C9B69268A2D6F0083DED0 /* CircularBuffer.h */,
				4F9C9B6A268A2D6F0083DED0 /* CircularBuffer.m */,
			);
			path = Utility;
			sourceTree = "<group>";
		};
		4F9E79102686FBD3002C2309 /* Modifiers */ = {
			isa = PBXGroup;
			children = (
				4FF6662925F2C93A00689B77 /* ScrollModifiers.h */,
				4F5F3EF22756F1DB00C350C0 /* ScrollModifiers.swift */,
				4FF6662E25F2C93A00689B77 /* ScrollModifiers_old_.m */,
			);
			path = Modifiers;
			sourceTree = "<group>";
		};
		4F9E79112686FBE3002C2309 /* Analysis */ = {
			isa = PBXGroup;
			children = (
				4FA994BC26678AC90007F003 /* ScrollAnalyzer.h */,
				4FA994BD26678AC90007F003 /* ScrollAnalyzer.m */,
			);
			path = Analysis;
=======
		4F9912772788FB8E008DBE9F /* External */ = {
			isa = PBXGroup;
			children = (
				4FF6665A25F2C93A00689B77 /* CGSInternal */,
			);
			path = External;
>>>>>>> 9917f25a
			sourceTree = "<group>";
		};
		4FA1ACE025E85904007DB95B /* Tests */ = {
			isa = PBXGroup;
			children = (
				4F94F60325E5EC2800D9F24A /* AppTests */,
				4F94F60E25E5EC2800D9F24A /* UITests */,
			);
			path = Tests;
			sourceTree = "<group>";
		};
		4FA83A2026823EE000F3A31B /* Experiments */ = {
			isa = PBXGroup;
			children = (
				4F70ECAC267E442D00325A76 /* PointerSpeedExperiments2.h */,
				4F70ECAD267E442D00325A76 /* PointerSpeedExperiments2.m */,
				4FF6664825F2C93A00689B77 /* PointerSpeedExperiments.h */,
				4FF6664925F2C93A00689B77 /* PointerSpeedExperiments.m */,
			);
			path = Experiments;
			sourceTree = "<group>";
		};
		4FA911E4260D00CB00553CA8 /* RemapTable */ = {
			isa = PBXGroup;
			children = (
				4FCA07D425F3129B00BFE209 /* RemapTableController.h */,
				4FCA07D525F3129B00BFE209 /* RemapTableController.m */,
				4F79C2E8260976950067B381 /* RemapTableTranslator.h */,
				4F79C2E9260976950067B381 /* RemapTableTranslator.m */,
				4F92A706260F4BF000529D1F /* MFTableView.h */,
				4F92A707260F4BF000529D1F /* MFTableView.m */,
				4F319CB926252A2D004E5F63 /* ButtonGroupRowView.h */,
				4F319CBA26252A2D004E5F63 /* ButtonGroupRowView.m */,
				4F92A71C260F667F00529D1F /* KeyCaptureView.h */,
				4F92A71D260F667F00529D1F /* KeyCaptureView.m */,
				4FB4FA1E2611DD6000806DDD /* KeyCaptureScrollView.h */,
				4FB4FA1F2611DD6000806DDD /* KeyCaptureScrollView.m */,
				4FB4F9FC260FDBC800806DDD /* RemapTableUtility.h */,
				4FB4F9FD260FDBC800806DDD /* RemapTableUtility.m */,
<<<<<<< HEAD
				4F92A706260F4BF000529D1F /* RemapTableView.h */,
				4F92A707260F4BF000529D1F /* RemapTableView.m */,
				4F319CB926252A2D004E5F63 /* ButtonGroupRowView.h */,
				4F319CBA26252A2D004E5F63 /* ButtonGroupRowView.m */,
=======
>>>>>>> 9917f25a
			);
			path = RemapTable;
			sourceTree = "<group>";
		};
		4FBC9433260F8AA60062F186 /* MAS */ = {
			isa = PBXGroup;
			children = (
				4FBC9450260F8CF20062F186 /* UI */,
				4FBC944F260F8CE80062F186 /* Model */,
			);
			path = MAS;
			sourceTree = "<group>";
		};
		4FBC9442260F8AB10062F186 /* External */ = {
			isa = PBXGroup;
			children = (
				4FBC9433260F8AA60062F186 /* MAS */,
			);
			path = External;
			sourceTree = "<group>";
		};
		4FBC944F260F8CE80062F186 /* Model */ = {
			isa = PBXGroup;
			children = (
				4FBC9437260F8AA60062F186 /* MASKeyMasks.h */,
				4FBC9439260F8AA60062F186 /* MASKeyCodes.h */,
				4FBC9436260F8AA60062F186 /* MASShortcut.h */,
				4FBC9434260F8AA60062F186 /* MASShortcut.m */,
			);
			path = Model;
			sourceTree = "<group>";
		};
		4FBC9450260F8CF20062F186 /* UI */ = {
			isa = PBXGroup;
			children = (
			);
			path = UI;
			sourceTree = "<group>";
		};
		4FCC03342757A516002E5A57 /* Drawing */ = {
			isa = PBXGroup;
			children = (
				4FCC03322757A50C002E5A57 /* ScreenDrawer.swift */,
			);
			path = Drawing;
			sourceTree = "<group>";
		};
		4FCECD7721092354001F1078 = {
			isa = PBXGroup;
			children = (
				4FF6652B25F2C7B000689B77 /* Shared */,
				4FF665BE25F2C92700689B77 /* App */,
				4FF6660725F2C93A00689B77 /* Helper */,
				4F2FDF312315662500C7BE14 /* Accomplice */,
				4FA1ACE025E85904007DB95B /* Tests */,
				4FCECD8121092354001F1078 /* Products */,
				4F422EF023469B2B00AA6E22 /* Other */,
				239FF8251C9624AB1F44B77F /* Pods */,
				E7721D8AA50A5B47737E0DD5 /* Frameworks */,
			);
			sourceTree = "<group>";
		};
		4FCECD8121092354001F1078 /* Products */ = {
			isa = PBXGroup;
			children = (
				4FCECD8021092354001F1078 /* Mac Mouse Fix Helper.app */,
				4F2FDF302315662400C7BE14 /* Mac Mouse Fix Accomplice */,
				4F94F5EE25E5EC2500D9F24A /* Mac Mouse Fix.app */,
				4F94F60025E5EC2800D9F24A /* Mac Mouse FixTests.xctest */,
				4F94F60B25E5EC2800D9F24A /* Mac Mouse FixUITests.xctest */,
			);
			name = Products;
			sourceTree = "<group>";
		};
<<<<<<< HEAD
		4FD860C2266EEA94004F76C8 /* Unused */ = {
			isa = PBXGroup;
			children = (
				4FD86088266E819A004F76C8 /* Pointers.swift */,
				4FD8607B266E65E9004F76C8 /* DerivedValueGenerator.swift old */,
				4FD86081266E71A5004F76C8 /* DerivedValueGeneratorObjC.h old */,
				4FD86082266E71A6004F76C8 /* DerivedValueGeneratorObjC.m old */,
			);
			path = Unused;
=======
		4FEB6616279376C200E6A111 /* Notes */ = {
			isa = PBXGroup;
			children = (
				4FEB6617279376C200E6A111 /* SymbolicHotKeys Reference.txt */,
				4FEB6618279376C200E6A111 /* notes.md */,
			);
			path = Notes;
>>>>>>> 9917f25a
			sourceTree = "<group>";
		};
		4FF6652B25F2C7B000689B77 /* Shared */ = {
			isa = PBXGroup;
			children = (
				4FF6653325F2C7B000689B77 /* Constants.h */,
				4FFBC56E2667DC76001D389B /* PrefixHeader */,
				4F44FF012606D6FD00926A5E /* MessagePort */,
				4FF6652C25F2C7B000689B77 /* HelperServices */,
				4FF6653025F2C7B000689B77 /* Objects */,
				4F9E78BD26855B9B002C2309 /* SwiftConcurrency */,
				4FF6653625F2C7B000689B77 /* Utility */,
				4F9912772788FB8E008DBE9F /* External */,
			);
			path = Shared;
			sourceTree = "<group>";
		};
		4FF6652C25F2C7B000689B77 /* HelperServices */ = {
			isa = PBXGroup;
			children = (
				4FF6652E25F2C7B000689B77 /* default_launchd.plist */,
				4FF6652D25F2C7B000689B77 /* HelperServices.h */,
				4FF6652F25F2C7B000689B77 /* HelperServices.m */,
			);
			path = HelperServices;
			sourceTree = "<group>";
		};
		4FF6653025F2C7B000689B77 /* Objects */ = {
			isa = PBXGroup;
			children = (
				4FF6653125F2C7B000689B77 /* Objects.h */,
				4FF6653225F2C7B000689B77 /* Objects.m */,
			);
			path = Objects;
			sourceTree = "<group>";
		};
		4FF6653625F2C7B000689B77 /* Utility */ = {
			isa = PBXGroup;
			children = (
				4FF6653E25F2C7B000689B77 /* SharedUtility.h */,
				4FF6653B25F2C7B000689B77 /* SharedUtility.m */,
				4FF6653F25F2C7B000689B77 /* Queue.h */,
				4FF6653A25F2C7B000689B77 /* Queue.m */,
				4FD860A9266EC24E004F76C8 /* DerivedProperty.swift */,
				4FF6653825F2C7B000689B77 /* NSArray+Additions.h */,
				4FF6653D25F2C7B000689B77 /* NSArray+Additions.m */,
				4FF6653925F2C7B000689B77 /* NSMutableDictionary+Additions.h */,
				4FF6654025F2C7B000689B77 /* NSMutableDictionary+Additions.m */,
				4FD860C2266EEA94004F76C8 /* Unused */,
			);
			path = Utility;
			sourceTree = "<group>";
		};
		4FF665BE25F2C92700689B77 /* App */ = {
			isa = PBXGroup;
			children = (
				4FF665C525F2C92700689B77 /* AppDelegate.h */,
				4FF665DB25F2C92700689B77 /* AppDelegate.m */,
				4FF665D925F2C92700689B77 /* MouseFix.xib */,
				4F8CE6FE2617738A00D70A76 /* AppTranslocation */,
				4FA911E4260D00CB00553CA8 /* RemapTable */,
				4F46EAA625FB770D0003423A /* AddWindow */,
				4F2A1FA726042ACB0067691A /* Notifications */,
				4FF665DC25F2C92700689B77 /* Accessibility */,
				4FF665C625F2C92700689B77 /* Update */,
				4FF665CC25F2C92700689B77 /* MoreSheet */,
				4FF665BF25F2C92700689B77 /* Overrides */,
				4FF665D025F2C92700689B77 /* Config */,
				4FF665D625F2C92700689B77 /* MessagePort */,
				4FF665E525F2C92700689B77 /* Utility */,
				4FF665D425F2C92700689B77 /* Resources */,
				4FF665E125F2C92700689B77 /* SupportFiles */,
			);
			path = App;
			sourceTree = "<group>";
		};
		4FF665BF25F2C92700689B77 /* Overrides */ = {
			isa = PBXGroup;
			children = (
				4FF665C025F2C92700689B77 /* OverridePanel.h */,
				4FF665C225F2C92700689B77 /* OverridePanel.m */,
				4FF665C325F2C92700689B77 /* ScrollOverridePanel.xib */,
			);
			path = Overrides;
			sourceTree = "<group>";
		};
		4FF665C625F2C92700689B77 /* Update */ = {
			isa = PBXGroup;
			children = (
				4F39BC39263AF2B000FDF692 /* SparkleUpdaterController.h */,
				4F39BC3A263AF2B000FDF692 /* SparkleUpdaterController.m */,
			);
			path = Update;
			sourceTree = "<group>";
		};
		4FF665CC25F2C92700689B77 /* MoreSheet */ = {
			isa = PBXGroup;
			children = (
				4FF665CF25F2C92700689B77 /* MoreSheet.h */,
				4FF665CD25F2C92700689B77 /* MoreSheet.m */,
				4FF665CE25F2C92700689B77 /* MoreSheet.xib */,
			);
			path = MoreSheet;
			sourceTree = "<group>";
		};
		4FF665D025F2C92700689B77 /* Config */ = {
			isa = PBXGroup;
			children = (
				4F9E59962672A67E004E75F7 /* default_config.plist */,
				4FF665D225F2C92700689B77 /* ConfigInterface_App.h */,
				4FF665D125F2C92700689B77 /* ConfigInterface_App.m */,
			);
			path = Config;
			sourceTree = "<group>";
		};
		4FF665D425F2C92700689B77 /* Resources */ = {
			isa = PBXGroup;
			children = (
				4FF665D525F2C92700689B77 /* Assets.xcassets */,
				4F854D7D2789266A00B46E9D /* sfsymbols.xcassets */,
			);
			path = Resources;
			sourceTree = "<group>";
		};
		4FF665D625F2C92700689B77 /* MessagePort */ = {
			isa = PBXGroup;
			children = (
				4FF665D825F2C92700689B77 /* MessagePort_App.h */,
				4FF665D725F2C92700689B77 /* MessagePort_App.m */,
			);
			path = MessagePort;
			sourceTree = "<group>";
		};
		4FF665DC25F2C92700689B77 /* Accessibility */ = {
			isa = PBXGroup;
			children = (
				4FF665DE25F2C92700689B77 /* AuthorizeAccessibilityView.h */,
				4FF665E025F2C92700689B77 /* AuthorizeAccessibilityView.m */,
				4FF665DF25F2C92700689B77 /* AuthorizeAccessibilityView.xib */,
			);
			path = Accessibility;
			sourceTree = "<group>";
		};
		4FF665E125F2C92700689B77 /* SupportFiles */ = {
			isa = PBXGroup;
			children = (
				4FBC9442260F8AB10062F186 /* External */,
				4FF665E225F2C92700689B77 /* App.entitlements */,
				4FF665E325F2C92700689B77 /* main.m */,
				4FF665E425F2C92700689B77 /* Info.plist */,
			);
			path = SupportFiles;
			sourceTree = "<group>";
		};
		4FF665E525F2C92700689B77 /* Utility */ = {
			isa = PBXGroup;
			children = (
				4F39BC48263B179200FDF692 /* AppState.h */,
				4F39BC49263B179200FDF692 /* AppState.m */,
				4F7AB0522606692C0008055E /* UIStrings */,
				4F1C51D8260543DD007F4930 /* NSTextField+Additions.h */,
				4F1C51D9260543DD007F4930 /* NSTextField+Additions.m */,
				4F79A8292605074000076A7E /* NSAttributedString+Additions.h */,
				4F79A82A2605074000076A7E /* NSAttributedString+Additions.m */,
				4F37FAD625FDFDC4004C34C4 /* CustomScrollView.h */,
				4F37FAD725FDFDC4004C34C4 /* CustomScrollView.m */,
				4FF665C425F2C92700689B77 /* CustomSegmentedControl.h */,
				4FF665C125F2C92700689B77 /* CustomSegmentedControl.m */,
				4FF665E625F2C92700689B77 /* ClickableImageView.h */,
				4FF665EB25F2C92700689B77 /* ClickableImageView.m */,
				4FF665EA25F2C92700689B77 /* Hyperlink.h */,
				4FF665E725F2C92700689B77 /* Hyperlink.m */,
				4F92A72B260F6C7800529D1F /* NSView+Additions.h */,
				4F92A72C260F6C7800529D1F /* NSView+Additions.m */,
				4FF665E925F2C92700689B77 /* Utility_App.h */,
				4FF665E825F2C92700689B77 /* Utility_App.m */,
				4F3E067C26A2F97D000C9E06 /* URLMenuItem.h */,
				4F3E067D26A2F97D000C9E06 /* URLMenuItem.m */,
				4F854D7A2789146900B46E9D /* NSMenu+NSMenu_Additions.h */,
				4F854D7B2789146900B46E9D /* NSMenu+NSMenu_Additions.m */,
				4FEC9666278BBDC600548604 /* NSColor+Additions.h */,
				4FEC9667278BBDC600548604 /* NSColor+Additions.m */,
			);
			path = Utility;
			sourceTree = "<group>";
		};
		4FF6660725F2C93A00689B77 /* Helper */ = {
			isa = PBXGroup;
			children = (
				4FF6660B25F2C93A00689B77 /* AppDelegate.h */,
				4FF6664625F2C93A00689B77 /* AppDelegate.m */,
				4FF6664A25F2C93A00689B77 /* Accessibility */,
				4FF6660825F2C93A00689B77 /* FileMonitor */,
				4FF6660C25F2C93A00689B77 /* Config */,
				4FF6660F25F2C93A00689B77 /* Resources */,
				4FF6661125F2C93A00689B77 /* MessagePort */,
				4FF6667925F2C93A00689B77 /* Devices */,
				4FF6661425F2C93A00689B77 /* InputTransformation */,
				4FCC03342757A516002E5A57 /* Drawing */,
				4FF6664725F2C93A00689B77 /* Pointer */,
				4FF6667E25F2C93A00689B77 /* Utility */,
				4FF6664D25F2C93A00689B77 /* SupportFiles */,
			);
			path = Helper;
			sourceTree = "<group>";
		};
		4FF6660825F2C93A00689B77 /* FileMonitor */ = {
			isa = PBXGroup;
			children = (
				4FF6660A25F2C93A00689B77 /* FileMonitor.h */,
				4FF6660925F2C93A00689B77 /* FileMonitor.m */,
			);
			path = FileMonitor;
			sourceTree = "<group>";
		};
		4FF6660C25F2C93A00689B77 /* Config */ = {
			isa = PBXGroup;
			children = (
				4FF6660D25F2C93A00689B77 /* Config.h */,
				4FF6660E25F2C93A00689B77 /* Config.m */,
				4FA83A2D268288D900F3A31B /* PointerConfig.swift */,
				4FD860CB266EF55A004F76C8 /* ScrollConfig.swift */,
				4FD860DA266EFD64004F76C8 /* ScrollConfigObjC.h */,
			);
			path = Config;
			sourceTree = "<group>";
		};
		4FF6660F25F2C93A00689B77 /* Resources */ = {
			isa = PBXGroup;
			children = (
				4FF6661025F2C93A00689B77 /* Assets.xcassets */,
			);
			path = Resources;
			sourceTree = "<group>";
		};
		4FF6661125F2C93A00689B77 /* MessagePort */ = {
			isa = PBXGroup;
			children = (
				4FF6661225F2C93A00689B77 /* MessagePort_Helper.h */,
				4FF6661325F2C93A00689B77 /* MessagePort_Helper.m */,
			);
			path = MessagePort;
			sourceTree = "<group>";
		};
		4FF6661425F2C93A00689B77 /* InputTransformation */ = {
			isa = PBXGroup;
			children = (
				4FF6663C25F2C93A00689B77 /* TransformationManager */,
				4FF6661825F2C93A00689B77 /* RemappingEngine */,
				4FF6661F25F2C93A00689B77 /* Scroll */,
				4FF6663625F2C93A00689B77 /* ModifiedDrag */,
				4FF6663125F2C93A00689B77 /* Touch */,
				4FF6663925F2C93A00689B77 /* Actions */,
				4FF6663F25F2C93A00689B77 /* Utility */,
			);
			path = InputTransformation;
			sourceTree = "<group>";
		};
		4FF6661525F2C93A00689B77 /* Modifiers */ = {
			isa = PBXGroup;
			children = (
				4F5F3EEF2756DD1200C350C0 /* RemapsOverrider.h */,
				4F5F3EF02756EC0400C350C0 /* RemapsOverrider.m */,
				4F5F3EED2756DB0A00C350C0 /* RemapsOverrider_old_.swift */,
				4FF6661625F2C93A00689B77 /* ModifierManager.h */,
				4FF6661725F2C93A00689B77 /* ModifierManager.m */,
			);
			path = Modifiers;
			sourceTree = "<group>";
		};
		4FF6661825F2C93A00689B77 /* RemappingEngine */ = {
			isa = PBXGroup;
			children = (
				4FF6661B25F2C93A00689B77 /* ButtonInputReceiver.h */,
				4FF6661E25F2C93A00689B77 /* ButtonInputReceiver.m */,
				4FF6661C25F2C93A00689B77 /* ButtonTriggerGenerator.h */,
				4FF6661925F2C93A00689B77 /* ButtonTriggerGenerator.m */,
				4FF6661D25F2C93A00689B77 /* ButtonTriggerHandler.h */,
				4FF6661A25F2C93A00689B77 /* ButtonTriggerHandler.m */,
				4F1B83042606E68300AEAF37 /* ButtonLandscapeAssessor.h */,
				4F1B83052606E68300AEAF37 /* ButtonLandscapeAssessor.m */,
				4FF6661525F2C93A00689B77 /* Modifiers */,
			);
			path = RemappingEngine;
			sourceTree = "<group>";
		};
		4FF6661F25F2C93A00689B77 /* Scroll */ = {
			isa = PBXGroup;
			children = (
				4FF6662C25F2C93A00689B77 /* Scroll.h */,
				4FF6662125F2C93A00689B77 /* Scroll.m */,
				4F9E79112686FBE3002C2309 /* Analysis */,
				4F9E79102686FBD3002C2309 /* Modifiers */,
				4F3A40C8266C448500436821 /* Animations */,
				4FF937552669B043003A52EA /* Curves */,
				4FFBC5B126697E8D001D389B /* Smoothing */,
				4F9E790F2686FBC7002C2309 /* Utility */,
				4FF6662225F2C93A00689B77 /* Unused */,
			);
			path = Scroll;
			sourceTree = "<group>";
		};
		4FF6662225F2C93A00689B77 /* Unused */ = {
			isa = PBXGroup;
			children = (
				4FF6662025F2C93A00689B77 /* SmoothScroll_old_.h */,
				4FF6662D25F2C93A00689B77 /* SmoothScroll_old_.m */,
				4FF6662A25F2C93A00689B77 /* RoughScroll_old_.h */,
				4FF6663025F2C93A00689B77 /* RoughScroll_old_.m */,
				4FF6662525F2C93A00689B77 /* SmoothScroll.h (old) */,
				4FF6662325F2C93A00689B77 /* SmoothScroll.m (old) */,
				4FF6662725F2C93A00689B77 /* MomentumScroll.h (old) */,
				4FF6662825F2C93A00689B77 /* MomentumScroll.m (old) */,
			);
			path = Unused;
			sourceTree = "<group>";
		};
		4FF6663125F2C93A00689B77 /* Touch */ = {
			isa = PBXGroup;
			children = (
				4F9E78CF2685E30C002C2309 /* GestureScrollSimulator.h */,
				4F9E78CE2685E30B002C2309 /* GestureScrollSimulator.m */,
				4FF6663525F2C93A00689B77 /* TouchSimulator.h */,
				4FF6663325F2C93A00689B77 /* TouchSimulator.m */,
				4F9E78C72685DDCF002C2309 /* Old */,
			);
			path = Touch;
			sourceTree = "<group>";
		};
		4FF6663625F2C93A00689B77 /* ModifiedDrag */ = {
			isa = PBXGroup;
			children = (
				4FF6663725F2C93A00689B77 /* ModifiedDrag.h */,
				4FF6663825F2C93A00689B77 /* ModifiedDrag.m */,
			);
			path = ModifiedDrag;
			sourceTree = "<group>";
		};
		4FF6663925F2C93A00689B77 /* Actions */ = {
			isa = PBXGroup;
			children = (
				4FF6663A25F2C93A00689B77 /* Actions.h */,
				4FF6663B25F2C93A00689B77 /* Actions.m */,
			);
			path = Actions;
			sourceTree = "<group>";
		};
		4FF6663C25F2C93A00689B77 /* TransformationManager */ = {
			isa = PBXGroup;
			children = (
				4FF6663E25F2C93A00689B77 /* TransformationManager.h */,
				4FF6663D25F2C93A00689B77 /* TransformationManager.m */,
			);
			path = TransformationManager;
			sourceTree = "<group>";
		};
		4FF6663F25F2C93A00689B77 /* Utility */ = {
			isa = PBXGroup;
			children = (
				4FF6664325F2C93A00689B77 /* SubPixelator.h */,
				4FF6664025F2C93A00689B77 /* SubPixelator.m */,
				4FF6664425F2C93A00689B77 /* VectorSubPixelator.h */,
				4FF6664125F2C93A00689B77 /* VectorSubPixelator.m */,
				4FF6664525F2C93A00689B77 /* Utility_Transformation.h */,
				4FF6664225F2C93A00689B77 /* Utility_Transformation.m */,
				4F3A40D8266C5BDF00436821 /* NSScreen+Additions.h */,
				4F3A40D9266C5BDF00436821 /* NSScreen+Additions.m */,
			);
			path = Utility;
			sourceTree = "<group>";
		};
		4FF6664725F2C93A00689B77 /* Pointer */ = {
			isa = PBXGroup;
			children = (
				4FA83A27268271E200F3A31B /* PointerMovement.h */,
				4FA83A28268271E200F3A31B /* PointerMovement.m */,
				4F70ECB5267E810900325A76 /* IOUtility.h */,
				4F70ECB6267E810900325A76 /* IOUtility.m */,
				4FA83A2026823EE000F3A31B /* Experiments */,
			);
			path = Pointer;
			sourceTree = "<group>";
		};
		4FF6664A25F2C93A00689B77 /* Accessibility */ = {
			isa = PBXGroup;
			children = (
				4FF6664C25F2C93A00689B77 /* AccessibilityCheck.h */,
				4FF6664B25F2C93A00689B77 /* AccessibilityCheck.m */,
			);
			path = Accessibility;
			sourceTree = "<group>";
		};
		4FF6664D25F2C93A00689B77 /* SupportFiles */ = {
			isa = PBXGroup;
			children = (
				4FFBC5A6266977CA001D389B /* Mac Mouse Fix Helper-Bridging-Header.h */,
				4FF6664E25F2C93A00689B77 /* Helper.entitlements */,
				4FF6664F25F2C93A00689B77 /* MainMenu.xib */,
				4FF6665125F2C93A00689B77 /* main.m */,
				4FF6665225F2C93A00689B77 /* External */,
				4FF6667825F2C93A00689B77 /* Info.plist */,
			);
			path = SupportFiles;
			sourceTree = "<group>";
		};
		4FF6665225F2C93A00689B77 /* External */ = {
			isa = PBXGroup;
			children = (
				4FF6665325F2C93A00689B77 /* CFRuntime.h */,
				4FF6665425F2C93A00689B77 /* IOKit */,
				4FF6665925F2C93A00689B77 /* CGSPrivate.h */,
				4FF6667025F2C93A00689B77 /* SensibleSideButtons */,
			);
			path = External;
			sourceTree = "<group>";
		};
		4FF6665425F2C93A00689B77 /* IOKit */ = {
			isa = PBXGroup;
			children = (
				4FF6665525F2C93A00689B77 /* IOHIDPrivateKeys.h */,
				4FF6665625F2C93A00689B77 /* IOHIDLibPrivate.h */,
				4FF6665725F2C93A00689B77 /* IOHIDEvent.h */,
				4FF6665825F2C93A00689B77 /* IOHIDLibUserClient.h */,
			);
			path = IOKit;
			sourceTree = "<group>";
		};
		4FF6665A25F2C93A00689B77 /* CGSInternal */ = {
			isa = PBXGroup;
			children = (
				4FF6665B25F2C93A00689B77 /* CGSTile.h */,
				4FF6665C25F2C93A00689B77 /* CGSSurface.h */,
				4FF6665D25F2C93A00689B77 /* CGSTransitions.h */,
				4FF6665E25F2C93A00689B77 /* CGSRegion.h */,
				4FF6665F25F2C93A00689B77 /* CGSWorkspace.h */,
				4FF6666025F2C93A00689B77 /* CGSHotKeys.h */,
				4FF6666125F2C93A00689B77 /* CGSAccessibility.h */,
				4FF6666225F2C93A00689B77 /* CGSMisc.h */,
				4FF6666325F2C93A00689B77 /* README.md */,
				4FF6666425F2C93A00689B77 /* CGSWindow.h */,
				4FF6666525F2C93A00689B77 /* CGSCursor.h */,
				4FF6666625F2C93A00689B77 /* .gitignore */,
				4FF6666725F2C93A00689B77 /* CGSDisplays.h */,
				4FF6666825F2C93A00689B77 /* CGSInternal.h */,
				4FF6666925F2C93A00689B77 /* CGSCIFilter.h */,
				4FF6666A25F2C93A00689B77 /* CGSConnection.h */,
				4FF6666B25F2C93A00689B77 /* CGSSession.h */,
				4FF6666C25F2C93A00689B77 /* CGSDevice.h */,
				4FF6666D25F2C93A00689B77 /* CGSSpace.h */,
				4FF6666E25F2C93A00689B77 /* CGSEvent.h */,
				4FF6666F25F2C93A00689B77 /* CGSDebug.h */,
			);
			path = CGSInternal;
			sourceTree = "<group>";
		};
		4FF6667025F2C93A00689B77 /* SensibleSideButtons */ = {
			isa = PBXGroup;
			children = (
				4FF6667125F2C93A00689B77 /* TouchEvents.c */,
				4FF6667225F2C93A00689B77 /* LICENSE */,
				4FF6667325F2C93A00689B77 /* NoahsTouchEventAnalysis */,
				4FF6667425F2C93A00689B77 /* TouchEvents.h */,
				4FF6667525F2C93A00689B77 /* IOHIDEventData.h */,
				4FF6667625F2C93A00689B77 /* IOHIDEventTypes.h */,
			);
			path = SensibleSideButtons;
			sourceTree = "<group>";
		};
		4FF6667925F2C93A00689B77 /* Devices */ = {
			isa = PBXGroup;
			children = (
				4FF6667B25F2C93A00689B77 /* DeviceManager.h */,
				4FF6667D25F2C93A00689B77 /* DeviceManager.m */,
				4FF6667C25F2C93A00689B77 /* Device.h */,
				4FF6667A25F2C93A00689B77 /* Device.m */,
			);
			path = Devices;
			sourceTree = "<group>";
		};
		4FF6667E25F2C93A00689B77 /* Utility */ = {
			isa = PBXGroup;
			children = (
				4FF6667F25F2C93A00689B77 /* Utility_Helper.h */,
				4FF6668025F2C93A00689B77 /* Utility_Helper.m */,
				4FF0BD50266AC10C003935EA /* Math.swift */,
				4FF0BD5D266ADFE5003935EA /* MathObjc.h */,
				4FF0BD5E266ADFE5003935EA /* MathObjc.m */,
				4FF0BD56266ACE32003935EA /* VectorUtility.h */,
				4FF0BD57266ACE32003935EA /* VectorUtility.m */,
			);
			path = Utility;
			sourceTree = "<group>";
		};
		4FF937552669B043003A52EA /* Curves */ = {
			isa = PBXGroup;
			children = (
				4F1AFE962670EBA900ECA424 /* DragCurve.swift */,
				4F3A40AA266BBB6200436821 /* AccelerationBezier.swift */,
				4FF0BD4A266A8B7E003935EA /* Bezier.swift */,
				4FF6662625F2C93A00689B77 /* CubicUnitBezier.h */,
				4FF6662425F2C93A00689B77 /* CubicUnitBezier.m */,
				4F3A40B0266BBC5000436821 /* AnimationCurve.swift */,
				4F3C5BFC2754CB1C008D5B90 /* HybridCurve.swift */,
			);
			path = Curves;
			sourceTree = "<group>";
		};
		4FFBC56E2667DC76001D389B /* PrefixHeader */ = {
			isa = PBXGroup;
			children = (
				4FFBC5732667DCE4001D389B /* PrefixHeader.pch */,
				4FBE18BA2666EC4A002A6771 /* WannabePrefixHeader.h */,
				4F8FC13E275DC81900887A0C /* PrefixSwift.swift */,
			);
			path = PrefixHeader;
			sourceTree = "<group>";
		};
		4FFBC5B126697E8D001D389B /* Smoothing */ = {
			isa = PBXGroup;
			children = (
				4FFBC5A7266977CA001D389B /* DoubleExponentialSmoother.swift */,
				4F9E78E2268663B1002C2309 /* ExponentialSmoother.swift */,
				4F9C9B57268A29B70083DED0 /* RollingAverage.swift */,
				4F9C9B5F268A29FE0083DED0 /* Smoother.swift */,
			);
			path = Smoothing;
			sourceTree = "<group>";
		};
		E7721D8AA50A5B47737E0DD5 /* Frameworks */ = {
			isa = PBXGroup;
			children = (
				24A19E04F97ECEF36516F04A /* Pods_Mac_Mouse_Fix.framework */,
				5E09D0DF45AFAF30A568B97D /* Pods_Mac_Mouse_Fix_Helper.framework */,
				1D8699EFC1F3CB6B37A1522D /* Pods_Mac_Mouse_Fix_Mac_Mouse_FixUITests.framework */,
				4954E06256CFC3F8A8310EEA /* Pods_Mac_Mouse_FixTests.framework */,
				9035471CA1531768F940DEFA /* libPods-Mac Mouse Fix Accomplice.a */,
			);
			name = Frameworks;
			sourceTree = "<group>";
		};
/* End PBXGroup section */

/* Begin PBXNativeTarget section */
		4F2FDF2F2315662400C7BE14 /* Mac Mouse Fix Accomplice */ = {
			isa = PBXNativeTarget;
			buildConfigurationList = 4F2FDF342315662500C7BE14 /* Build configuration list for PBXNativeTarget "Mac Mouse Fix Accomplice" */;
			buildPhases = (
				5C0D743C980B1EF4789733AC /* [CP] Check Pods Manifest.lock */,
				4F2FDF2C2315662400C7BE14 /* Sources */,
				4F2FDF2D2315662400C7BE14 /* Frameworks */,
				4F2FDF2E2315662400C7BE14 /* CopyFiles */,
			);
			buildRules = (
			);
			dependencies = (
			);
			name = "Mac Mouse Fix Accomplice";
			packageProductDependencies = (
				4FEB660A279350F900E6A111 /* CocoaLumberjack */,
				4FEB660C279350FD00E6A111 /* CocoaLumberjackSwift */,
			);
			productName = "Mouse Fix Updater";
			productReference = 4F2FDF302315662400C7BE14 /* Mac Mouse Fix Accomplice */;
			productType = "com.apple.product-type.tool";
		};
		4F94F5ED25E5EC2500D9F24A /* Mac Mouse Fix */ = {
			isa = PBXNativeTarget;
			buildConfigurationList = 4F94F61225E5EC2800D9F24A /* Build configuration list for PBXNativeTarget "Mac Mouse Fix" */;
			buildPhases = (
				D44E8D3705772A3E8B79E3B7 /* [CP] Check Pods Manifest.lock */,
				4F94F75125E614D500D9F24A /* Increment Build Number */,
				4F94F5EA25E5EC2500D9F24A /* Sources */,
				4F94F5EB25E5EC2500D9F24A /* Frameworks */,
				4F94F5EC25E5EC2500D9F24A /* Resources */,
				4F94F68E25E5EF1100D9F24A /* Embed Frameworks */,
				4F94F72E25E612AB00D9F24A /* Copy Helper */,
				4F94F74B25E6149500D9F24A /* Copy Accomplice */,
			);
			buildRules = (
			);
			dependencies = (
				4F94F73825E6138C00D9F24A /* PBXTargetDependency */,
				4F94F73625E6138800D9F24A /* PBXTargetDependency */,
			);
			name = "Mac Mouse Fix";
			packageProductDependencies = (
				4FEB66122793510C00E6A111 /* CocoaLumberjack */,
				4FEB66142793510F00E6A111 /* CocoaLumberjackSwift */,
			);
			productName = "Mac Mouse Fix";
			productReference = 4F94F5EE25E5EC2500D9F24A /* Mac Mouse Fix.app */;
			productType = "com.apple.product-type.application";
		};
		4F94F5FF25E5EC2800D9F24A /* Mac Mouse FixTests */ = {
			isa = PBXNativeTarget;
			buildConfigurationList = 4F94F61525E5EC2800D9F24A /* Build configuration list for PBXNativeTarget "Mac Mouse FixTests" */;
			buildPhases = (
				D3E1C1124917431911C9AFC6 /* [CP] Check Pods Manifest.lock */,
				4F94F5FC25E5EC2800D9F24A /* Sources */,
				4F94F5FD25E5EC2800D9F24A /* Frameworks */,
				4F94F5FE25E5EC2800D9F24A /* Resources */,
			);
			buildRules = (
			);
			dependencies = (
				4F94F60225E5EC2800D9F24A /* PBXTargetDependency */,
			);
			name = "Mac Mouse FixTests";
			productName = "Mac Mouse FixTests";
			productReference = 4F94F60025E5EC2800D9F24A /* Mac Mouse FixTests.xctest */;
			productType = "com.apple.product-type.bundle.unit-test";
		};
		4F94F60A25E5EC2800D9F24A /* Mac Mouse FixUITests */ = {
			isa = PBXNativeTarget;
			buildConfigurationList = 4F94F61825E5EC2800D9F24A /* Build configuration list for PBXNativeTarget "Mac Mouse FixUITests" */;
			buildPhases = (
				FC8CF78D6940BDFF17A48634 /* [CP] Check Pods Manifest.lock */,
				4F94F60725E5EC2800D9F24A /* Sources */,
				4F94F60825E5EC2800D9F24A /* Frameworks */,
				4F94F60925E5EC2800D9F24A /* Resources */,
			);
			buildRules = (
			);
			dependencies = (
				4F94F60D25E5EC2800D9F24A /* PBXTargetDependency */,
			);
			name = "Mac Mouse FixUITests";
			productName = "Mac Mouse FixUITests";
			productReference = 4F94F60B25E5EC2800D9F24A /* Mac Mouse FixUITests.xctest */;
			productType = "com.apple.product-type.bundle.ui-testing";
		};
		4FCECD7F21092354001F1078 /* Mac Mouse Fix Helper */ = {
			isa = PBXNativeTarget;
			buildConfigurationList = 4FCECDA721092354001F1078 /* Build configuration list for PBXNativeTarget "Mac Mouse Fix Helper" */;
			buildPhases = (
				93EAFCB2E5A3B8110B03FE4A /* [CP] Check Pods Manifest.lock */,
				4FCECD7C21092354001F1078 /* Sources */,
				4FCECD7D21092354001F1078 /* Frameworks */,
				4FCECD7E21092354001F1078 /* Resources */,
				4FEEEC53263C164000C50193 /* Copy Version from Main App */,
				424BDEAE55BF5688DA4028C7 /* [CP] Embed Pods Frameworks */,
				4F9E5F0726742A20004E75F7 /* Embed Frameworks */,
			);
			buildRules = (
			);
			dependencies = (
			);
			name = "Mac Mouse Fix Helper";
			packageProductDependencies = (
				4FEB660E2793510300E6A111 /* CocoaLumberjack */,
				4FEB66102793510800E6A111 /* CocoaLumberjackSwift */,
			);
			productName = "Mouse Remap Helper";
			productReference = 4FCECD8021092354001F1078 /* Mac Mouse Fix Helper.app */;
			productType = "com.apple.product-type.application";
		};
/* End PBXNativeTarget section */

/* Begin PBXProject section */
		4FCECD7821092354001F1078 /* Project object */ = {
			isa = PBXProject;
			attributes = {
				CLASSPREFIX = "";
				KnownAssetTags = (
					0,
				);
				LastUpgradeCheck = 1220;
				ORGANIZATIONNAME = "Noah Nuebling";
				TargetAttributes = {
					4F2FDF2F2315662400C7BE14 = {
						CreatedOnToolsVersion = 10.3;
						LastSwiftMigration = 1310;
						ProvisioningStyle = Automatic;
					};
					4F94F5ED25E5EC2500D9F24A = {
						CreatedOnToolsVersion = 12.2;
					};
					4F94F5FF25E5EC2800D9F24A = {
						CreatedOnToolsVersion = 12.2;
						ProvisioningStyle = Automatic;
						TestTargetID = 4F94F5ED25E5EC2500D9F24A;
					};
					4F94F60A25E5EC2800D9F24A = {
						CreatedOnToolsVersion = 12.2;
						ProvisioningStyle = Automatic;
						TestTargetID = 4F94F5ED25E5EC2500D9F24A;
					};
					4FCECD7F21092354001F1078 = {
						CreatedOnToolsVersion = 9.2;
						LastSwiftMigration = 1240;
						ProvisioningStyle = Automatic;
					};
				};
			};
			buildConfigurationList = 4FCECD7B21092354001F1078 /* Build configuration list for PBXProject "Mouse Fix" */;
			compatibilityVersion = "Xcode 8.0";
			developmentRegion = en;
			hasScannedForEncodings = 0;
			knownRegions = (
				en,
				Base,
				English,
			);
			mainGroup = 4FCECD7721092354001F1078;
			packageReferences = (
				4F1757BB2675955B009FCB47 /* XCRemoteSwiftPackageReference "CocoaLumberjack" */,
			);
			productRefGroup = 4FCECD8121092354001F1078 /* Products */;
			projectDirPath = "";
			projectRoot = "";
			targets = (
				4F94F5ED25E5EC2500D9F24A /* Mac Mouse Fix */,
				4FCECD7F21092354001F1078 /* Mac Mouse Fix Helper */,
				4F2FDF2F2315662400C7BE14 /* Mac Mouse Fix Accomplice */,
				4F94F5FF25E5EC2800D9F24A /* Mac Mouse FixTests */,
				4F94F60A25E5EC2800D9F24A /* Mac Mouse FixUITests */,
			);
		};
/* End PBXProject section */

/* Begin PBXResourcesBuildPhase section */
		4F94F5EC25E5EC2500D9F24A /* Resources */ = {
			isa = PBXResourcesBuildPhase;
			buildActionMask = 2147483647;
			files = (
				4FF6654225F2C7B000689B77 /* default_launchd.plist in Resources */,
				4FF665F425F2C92700689B77 /* MoreSheet.xib in Resources */,
				4F9E59972672A67F004E75F7 /* default_config.plist in Resources */,
				4FF665FC25F2C92700689B77 /* AuthorizeAccessibilityView.xib in Resources */,
<<<<<<< HEAD
				4F79A7EF26042E2E00076A7E /* ToastNotification.xib in Resources */,
=======
				4F44FEF82606A5C100926A5E /* default_config.plist in Resources */,
				4F854D7E2789266A00B46E9D /* sfsymbols.xcassets in Resources */,
				4F79A7EF26042E2E00076A7E /* MFNotification.xib in Resources */,
>>>>>>> 9917f25a
				4F2F5DB225FB723D0037660A /* AddWindow.xib in Resources */,
				4FF665F725F2C92700689B77 /* Assets.xcassets in Resources */,
				4FF665F925F2C92700689B77 /* MouseFix.xib in Resources */,
				4FF665EF25F2C92700689B77 /* ScrollOverridePanel.xib in Resources */,
			);
			runOnlyForDeploymentPostprocessing = 0;
		};
		4F94F5FE25E5EC2800D9F24A /* Resources */ = {
			isa = PBXResourcesBuildPhase;
			buildActionMask = 2147483647;
			files = (
			);
			runOnlyForDeploymentPostprocessing = 0;
		};
		4F94F60925E5EC2800D9F24A /* Resources */ = {
			isa = PBXResourcesBuildPhase;
			buildActionMask = 2147483647;
			files = (
			);
			runOnlyForDeploymentPostprocessing = 0;
		};
		4FCECD7E21092354001F1078 /* Resources */ = {
			isa = PBXResourcesBuildPhase;
			buildActionMask = 2147483647;
			files = (
				4FF6668D25F2C93A00689B77 /* MomentumScroll.h (old) in Resources */,
				4FF6668325F2C93A00689B77 /* Assets.xcassets in Resources */,
				4FF6668A25F2C93A00689B77 /* SmoothScroll.m (old) in Resources */,
				4FF6654125F2C7B000689B77 /* default_launchd.plist in Resources */,
				4FF666A325F2C93A00689B77 /* LICENSE in Resources */,
				4FF6668E25F2C93A00689B77 /* MomentumScroll.m (old) in Resources */,
				4FF6669E25F2C93A00689B77 /* MainMenu.xib in Resources */,
				4FF666A025F2C93A00689B77 /* README.md in Resources */,
				4FF666A425F2C93A00689B77 /* NoahsTouchEventAnalysis in Resources */,
				4FF666A125F2C93A00689B77 /* .gitignore in Resources */,
				4FF6668C25F2C93A00689B77 /* SmoothScroll.h (old) in Resources */,
			);
			runOnlyForDeploymentPostprocessing = 0;
		};
/* End PBXResourcesBuildPhase section */

/* Begin PBXShellScriptBuildPhase section */
		424BDEAE55BF5688DA4028C7 /* [CP] Embed Pods Frameworks */ = {
			isa = PBXShellScriptBuildPhase;
			buildActionMask = 2147483647;
			files = (
			);
			inputPaths = (
				"${PODS_ROOT}/Target Support Files/Pods-Mac Mouse Fix Helper/Pods-Mac Mouse Fix Helper-frameworks.sh",
				"${BUILT_PRODUCTS_DIR}/ReactiveCocoa/ReactiveCocoa.framework",
				"${BUILT_PRODUCTS_DIR}/ReactiveObjC/ReactiveObjC.framework",
				"${BUILT_PRODUCTS_DIR}/ReactiveSwift/ReactiveSwift.framework",
			);
			name = "[CP] Embed Pods Frameworks";
			outputPaths = (
				"${TARGET_BUILD_DIR}/${FRAMEWORKS_FOLDER_PATH}/ReactiveCocoa.framework",
				"${TARGET_BUILD_DIR}/${FRAMEWORKS_FOLDER_PATH}/ReactiveObjC.framework",
				"${TARGET_BUILD_DIR}/${FRAMEWORKS_FOLDER_PATH}/ReactiveSwift.framework",
			);
			runOnlyForDeploymentPostprocessing = 0;
			shellPath = /bin/sh;
			shellScript = "\"${PODS_ROOT}/Target Support Files/Pods-Mac Mouse Fix Helper/Pods-Mac Mouse Fix Helper-frameworks.sh\"\n";
			showEnvVarsInLog = 0;
		};
		4F94F75125E614D500D9F24A /* Increment Build Number */ = {
			isa = PBXShellScriptBuildPhase;
			alwaysOutOfDate = 1;
			buildActionMask = 2147483647;
			files = (
			);
			inputFileListPaths = (
			);
			inputPaths = (
			);
			name = "Increment Build Number";
			outputFileListPaths = (
			);
			outputPaths = (
			);
			runOnlyForDeploymentPostprocessing = 0;
			shellPath = /bin/sh;
			shellScript = " \nbuildNumber=$(/usr/libexec/PlistBuddy -c \"Print CFBundleVersion\" \"${PROJECT_DIR}/${INFOPLIST_FILE}\")\nbuildNumber=$((buildNumber+1))\n/usr/libexec/PlistBuddy -c \"Set :CFBundleVersion $buildNumber\" \"${PROJECT_DIR}/${INFOPLIST_FILE}\"\n";
		};
		4FEEEC53263C164000C50193 /* Copy Version from Main App */ = {
			isa = PBXShellScriptBuildPhase;
			alwaysOutOfDate = 1;
			buildActionMask = 2147483647;
			files = (
			);
			inputFileListPaths = (
			);
			inputPaths = (
			);
			name = "Copy Version from Main App";
			outputFileListPaths = (
			);
			outputPaths = (
			);
			runOnlyForDeploymentPostprocessing = 0;
			shellPath = /bin/sh;
			shellScript = "# Versioning on the Helper isn't that important, and this doesn't work properly.\n#   I made this because sometimes I get crashlogs of the Helper which just say -1 for the version. This should be good enough so I get an idea of which version has the issue.\n\n# Get versions from Main App\nversion=$(/usr/libexec/PlistBuddy -c \"Print CFBundleVersion\" \"${PROJECT_DIR}/${INFOPLIST_FILE_MAINAPP}\")\nshortVersion=$(/usr/libexec/PlistBuddy -c \"Print CFBundleShortVersionString\" \"${PROJECT_DIR}/${INFOPLIST_FILE_MAINAPP}\")\n\n$((version++)) \n# ^ Because we'll also be incrementing Main App version when it builds\n#   Can't get any build phase from Main App to run before the Helper is compiled. Otherwise we wouldn't need to do this. We could increment the Main App version and then simply copy it over.\n#   For some reason is not always in sync with the Main App version. I saw it lag one behind. I think it might have to do with Xcode optimizing builds and not always running this if the Helper hasn't changed, but not sure.\n\n# Set versions to Helper\n/usr/libexec/PlistBuddy -c \"Set CFBundleVersion ${version}\" \"${PROJECT_DIR}/${INFOPLIST_FILE_HELPER}\"\n/usr/libexec/PlistBuddy -c \"Set CFBundleShortVersionString ${shortVersion}\" \"${PROJECT_DIR}/${INFOPLIST_FILE_HELPER}\"\n";
		};
		5C0D743C980B1EF4789733AC /* [CP] Check Pods Manifest.lock */ = {
			isa = PBXShellScriptBuildPhase;
			buildActionMask = 2147483647;
			files = (
			);
			inputFileListPaths = (
			);
			inputPaths = (
				"${PODS_PODFILE_DIR_PATH}/Podfile.lock",
				"${PODS_ROOT}/Manifest.lock",
			);
			name = "[CP] Check Pods Manifest.lock";
			outputFileListPaths = (
			);
			outputPaths = (
				"$(DERIVED_FILE_DIR)/Pods-Mac Mouse Fix Accomplice-checkManifestLockResult.txt",
			);
			runOnlyForDeploymentPostprocessing = 0;
			shellPath = /bin/sh;
			shellScript = "diff \"${PODS_PODFILE_DIR_PATH}/Podfile.lock\" \"${PODS_ROOT}/Manifest.lock\" > /dev/null\nif [ $? != 0 ] ; then\n    # print error to STDERR\n    echo \"error: The sandbox is not in sync with the Podfile.lock. Run 'pod install' or update your CocoaPods installation.\" >&2\n    exit 1\nfi\n# This output is used by Xcode 'outputs' to avoid re-running this script phase.\necho \"SUCCESS\" > \"${SCRIPT_OUTPUT_FILE_0}\"\n";
			showEnvVarsInLog = 0;
		};
		93EAFCB2E5A3B8110B03FE4A /* [CP] Check Pods Manifest.lock */ = {
			isa = PBXShellScriptBuildPhase;
			buildActionMask = 2147483647;
			files = (
			);
			inputFileListPaths = (
			);
			inputPaths = (
				"${PODS_PODFILE_DIR_PATH}/Podfile.lock",
				"${PODS_ROOT}/Manifest.lock",
			);
			name = "[CP] Check Pods Manifest.lock";
			outputFileListPaths = (
			);
			outputPaths = (
				"$(DERIVED_FILE_DIR)/Pods-Mac Mouse Fix Helper-checkManifestLockResult.txt",
			);
			runOnlyForDeploymentPostprocessing = 0;
			shellPath = /bin/sh;
			shellScript = "diff \"${PODS_PODFILE_DIR_PATH}/Podfile.lock\" \"${PODS_ROOT}/Manifest.lock\" > /dev/null\nif [ $? != 0 ] ; then\n    # print error to STDERR\n    echo \"error: The sandbox is not in sync with the Podfile.lock. Run 'pod install' or update your CocoaPods installation.\" >&2\n    exit 1\nfi\n# This output is used by Xcode 'outputs' to avoid re-running this script phase.\necho \"SUCCESS\" > \"${SCRIPT_OUTPUT_FILE_0}\"\n";
			showEnvVarsInLog = 0;
		};
		D3E1C1124917431911C9AFC6 /* [CP] Check Pods Manifest.lock */ = {
			isa = PBXShellScriptBuildPhase;
			buildActionMask = 2147483647;
			files = (
			);
			inputFileListPaths = (
			);
			inputPaths = (
				"${PODS_PODFILE_DIR_PATH}/Podfile.lock",
				"${PODS_ROOT}/Manifest.lock",
			);
			name = "[CP] Check Pods Manifest.lock";
			outputFileListPaths = (
			);
			outputPaths = (
				"$(DERIVED_FILE_DIR)/Pods-Mac Mouse FixTests-checkManifestLockResult.txt",
			);
			runOnlyForDeploymentPostprocessing = 0;
			shellPath = /bin/sh;
			shellScript = "diff \"${PODS_PODFILE_DIR_PATH}/Podfile.lock\" \"${PODS_ROOT}/Manifest.lock\" > /dev/null\nif [ $? != 0 ] ; then\n    # print error to STDERR\n    echo \"error: The sandbox is not in sync with the Podfile.lock. Run 'pod install' or update your CocoaPods installation.\" >&2\n    exit 1\nfi\n# This output is used by Xcode 'outputs' to avoid re-running this script phase.\necho \"SUCCESS\" > \"${SCRIPT_OUTPUT_FILE_0}\"\n";
			showEnvVarsInLog = 0;
		};
		D44E8D3705772A3E8B79E3B7 /* [CP] Check Pods Manifest.lock */ = {
			isa = PBXShellScriptBuildPhase;
			buildActionMask = 2147483647;
			files = (
			);
			inputFileListPaths = (
			);
			inputPaths = (
				"${PODS_PODFILE_DIR_PATH}/Podfile.lock",
				"${PODS_ROOT}/Manifest.lock",
			);
			name = "[CP] Check Pods Manifest.lock";
			outputFileListPaths = (
			);
			outputPaths = (
				"$(DERIVED_FILE_DIR)/Pods-Mac Mouse Fix-checkManifestLockResult.txt",
			);
			runOnlyForDeploymentPostprocessing = 0;
			shellPath = /bin/sh;
			shellScript = "diff \"${PODS_PODFILE_DIR_PATH}/Podfile.lock\" \"${PODS_ROOT}/Manifest.lock\" > /dev/null\nif [ $? != 0 ] ; then\n    # print error to STDERR\n    echo \"error: The sandbox is not in sync with the Podfile.lock. Run 'pod install' or update your CocoaPods installation.\" >&2\n    exit 1\nfi\n# This output is used by Xcode 'outputs' to avoid re-running this script phase.\necho \"SUCCESS\" > \"${SCRIPT_OUTPUT_FILE_0}\"\n";
			showEnvVarsInLog = 0;
		};
		FC8CF78D6940BDFF17A48634 /* [CP] Check Pods Manifest.lock */ = {
			isa = PBXShellScriptBuildPhase;
			buildActionMask = 2147483647;
			files = (
			);
			inputFileListPaths = (
			);
			inputPaths = (
				"${PODS_PODFILE_DIR_PATH}/Podfile.lock",
				"${PODS_ROOT}/Manifest.lock",
			);
			name = "[CP] Check Pods Manifest.lock";
			outputFileListPaths = (
			);
			outputPaths = (
				"$(DERIVED_FILE_DIR)/Pods-Mac Mouse Fix-Mac Mouse FixUITests-checkManifestLockResult.txt",
			);
			runOnlyForDeploymentPostprocessing = 0;
			shellPath = /bin/sh;
			shellScript = "diff \"${PODS_PODFILE_DIR_PATH}/Podfile.lock\" \"${PODS_ROOT}/Manifest.lock\" > /dev/null\nif [ $? != 0 ] ; then\n    # print error to STDERR\n    echo \"error: The sandbox is not in sync with the Podfile.lock. Run 'pod install' or update your CocoaPods installation.\" >&2\n    exit 1\nfi\n# This output is used by Xcode 'outputs' to avoid re-running this script phase.\necho \"SUCCESS\" > \"${SCRIPT_OUTPUT_FILE_0}\"\n";
			showEnvVarsInLog = 0;
		};
/* End PBXShellScriptBuildPhase section */

/* Begin PBXSourcesBuildPhase section */
		4F2FDF2C2315662400C7BE14 /* Sources */ = {
			isa = PBXSourcesBuildPhase;
			buildActionMask = 2147483647;
			files = (
				4F2FDF332315662500C7BE14 /* main.m in Sources */,
				4FBA3152261758C1006C20F3 /* SharedUtility.m in Sources */,
				4FF6655725F2C7CA00689B77 /* HelperServices.m in Sources */,
				4FF6655C25F2C7D500689B77 /* Objects.m in Sources */,
			);
			runOnlyForDeploymentPostprocessing = 0;
		};
		4F94F5EA25E5EC2500D9F24A /* Sources */ = {
			isa = PBXSourcesBuildPhase;
			buildActionMask = 2147483647;
			files = (
				4FF6655225F2C7B000689B77 /* NSMutableDictionary+Additions.m in Sources */,
				4F39BC4A263B179200FDF692 /* AppState.m in Sources */,
				4FBC943B260F8AA60062F186 /* MASShortcut.m in Sources */,
				4FF6654625F2C7B000689B77 /* Objects.m in Sources */,
				4FF665EE25F2C92700689B77 /* OverridePanel.m in Sources */,
				4FF665F525F2C92700689B77 /* ConfigInterface_App.m in Sources */,
				4FF6654E25F2C7B000689B77 /* SharedUtility.m in Sources */,
				4F8FC13F275DC81900887A0C /* PrefixSwift.swift in Sources */,
				4F8CE7012617738A00D70A76 /* AppTranslocationManager.m in Sources */,
				4FF665FE25F2C92700689B77 /* main.m in Sources */,
				4F1B832D26081A5500AEAF37 /* CaptureNotificationCreator.m in Sources */,
				4FD82DDB260575B100664D6F /* ToastNotificationLabel.m in Sources */,
				4FF665FA25F2C92700689B77 /* AppDelegate.m in Sources */,
				4FF665F325F2C92700689B77 /* MoreSheet.m in Sources */,
				4FEC9668278BBDC600548604 /* NSColor+Additions.m in Sources */,
				4FF6660025F2C92700689B77 /* Hyperlink.m in Sources */,
				4FF6654C25F2C7B000689B77 /* Queue.m in Sources */,
				4FF665ED25F2C92700689B77 /* CustomSegmentedControl.m in Sources */,
				4F3E067E26A2F97D000C9E06 /* URLMenuItem.m in Sources */,
				4FF6660225F2C92700689B77 /* ClickableImageView.m in Sources */,
				4F79A81C2604317200076A7E /* ToastNotificationController.m in Sources */,
				4F39BC3B263AF2B000FDF692 /* SparkleUpdaterController.m in Sources */,
				4F1C51DA260543DD007F4930 /* NSTextField+Additions.m in Sources */,
				4F2F5DA825FB6FFD0037660A /* AddWindowController.m in Sources */,
				4FF6655025F2C7B000689B77 /* NSArray+Additions.m in Sources */,
				4FCA07D625F3129B00BFE209 /* RemapTableController.m in Sources */,
				4F44FF052606D73D00926A5E /* SharedMessagePort.m in Sources */,
				4FAD391426702CD4000CF4FA /* DerivedProperty.swift in Sources */,
				4FB4FA202611DD6000806DDD /* KeyCaptureScrollView.m in Sources */,
				4F9E78BF26855BCF002C2309 /* Concurrency.swift in Sources */,
				4F92A708260F4BF000529D1F /* RemapTableView.m in Sources */,
				4F37FAD825FDFDC5004C34C4 /* CustomScrollView.m in Sources */,
				4FF665F825F2C92700689B77 /* MessagePort_App.m in Sources */,
				4F319CBB26252A2D004E5F63 /* ButtonGroupRowView.m in Sources */,
				4F79A82B2605074000076A7E /* NSAttributedString+Additions.m in Sources */,
				4F7AB0552606698A0008055E /* UIStrings.m in Sources */,
				4FF6660125F2C92700689B77 /* Utility_App.m in Sources */,
				4F79A83626051E4A00076A7E /* ToastNotification.m in Sources */,
				4F79C2EA260976950067B381 /* RemapTableTranslator.m in Sources */,
				4FB4F9FE260FDBC800806DDD /* RemapTableUtility.m in Sources */,
				4FF665FD25F2C92700689B77 /* AuthorizeAccessibilityView.m in Sources */,
				4F854D7C2789146900B46E9D /* NSMenu+NSMenu_Additions.m in Sources */,
				4F92A72D260F6C7800529D1F /* NSView+Additions.m in Sources */,
				4F92A73A260F73C600529D1F /* KeyCaptureView.m in Sources */,
				4FF6654425F2C7B000689B77 /* HelperServices.m in Sources */,
			);
			runOnlyForDeploymentPostprocessing = 0;
		};
		4F94F5FC25E5EC2800D9F24A /* Sources */ = {
			isa = PBXSourcesBuildPhase;
			buildActionMask = 2147483647;
			files = (
				4F94F60525E5EC2800D9F24A /* Mac_Mouse_FixTests.m in Sources */,
			);
			runOnlyForDeploymentPostprocessing = 0;
		};
		4F94F60725E5EC2800D9F24A /* Sources */ = {
			isa = PBXSourcesBuildPhase;
			buildActionMask = 2147483647;
			files = (
				4F94F61025E5EC2800D9F24A /* Mac_Mouse_FixUITests.m in Sources */,
			);
			runOnlyForDeploymentPostprocessing = 0;
		};
		4FCECD7C21092354001F1078 /* Sources */ = {
			isa = PBXSourcesBuildPhase;
			buildActionMask = 2147483647;
			files = (
				4F9C9B58268A29B70083DED0 /* RollingAverage.swift in Sources */,
				4F9E789226851440002C2309 /* PixelatedAnimator.swift in Sources */,
				4FF6654D25F2C7B000689B77 /* SharedUtility.m in Sources */,
				4FF6668225F2C93A00689B77 /* Config.m in Sources */,
				4FFBC5A8266977CA001D389B /* DoubleExponentialSmoother.swift in Sources */,
				4FF6669625F2C93A00689B77 /* Actions.m in Sources */,
				4F44FF042606D73D00926A5E /* SharedMessagePort.m in Sources */,
				4FD85F7B266CC9C5004F76C8 /* Animator.swift in Sources */,
				4F5F3EEE2756DB0A00C350C0 /* RemapsOverrider_old_.swift in Sources */,
				4FF6669325F2C93A00689B77 /* TouchSimulator.m in Sources */,
				4F9E78E3268663B1002C2309 /* ExponentialSmoother.swift in Sources */,
				4F3A40AB266BBB6200436821 /* AccelerationBezier.swift in Sources */,
				4FD860AA266EC24E004F76C8 /* DerivedProperty.swift in Sources */,
				4F3C5BFB2754AB45008D5B90 /* HybridAnimator.swift in Sources */,
				4FF6669725F2C93A00689B77 /* TransformationManager.m in Sources */,
				4F1B83062606E68300AEAF37 /* ButtonLandscapeAssessor.m in Sources */,
				4FF6668F25F2C93A00689B77 /* SmoothScroll_old_.m in Sources */,
				4F70ECB7267E810900325A76 /* IOUtility.m in Sources */,
				4FF6669A25F2C93A00689B77 /* Utility_Transformation.m in Sources */,
				4FF6669D25F2C93A00689B77 /* AccessibilityCheck.m in Sources */,
				4FF666A725F2C93A00689B77 /* Device.m in Sources */,
				4FF6669C25F2C93A00689B77 /* PointerSpeedExperiments.m in Sources */,
				4FF0BD5F266ADFE5003935EA /* MathObjc.m in Sources */,
				4F3A40B1266BBC5000436821 /* AnimationCurve.swift in Sources */,
				4FF6668425F2C93A00689B77 /* MessagePort_Helper.m in Sources */,
				4FF6669225F2C93A00689B77 /* RoughScroll_old_.m in Sources */,
				4FF6668725F2C93A00689B77 /* ButtonTriggerHandler.m in Sources */,
				4FF6669825F2C93A00689B77 /* SubPixelator.m in Sources */,
				4FF0BD51266AC10C003935EA /* Math.swift in Sources */,
				4FF6669F25F2C93A00689B77 /* main.m in Sources */,
				4FF6668925F2C93A00689B77 /* Scroll.m in Sources */,
				4F70ECAE267E442D00325A76 /* PointerSpeedExperiments2.m in Sources */,
				4FF6669525F2C93A00689B77 /* ModifiedDrag.m in Sources */,
				4FD86089266E819A004F76C8 /* Pointers.swift in Sources */,
				4FF6668825F2C93A00689B77 /* ButtonInputReceiver.m in Sources */,
				4FF6669025F2C93A00689B77 /* ScrollModifiers_old_.m in Sources */,
				4FF6655125F2C7B000689B77 /* NSMutableDictionary+Additions.m in Sources */,
				4FF6668525F2C93A00689B77 /* ModifierManager.m in Sources */,
				4FD860CC266EF55A004F76C8 /* ScrollConfig.swift in Sources */,
				4F8FC140275DC81900887A0C /* PrefixSwift.swift in Sources */,
				4F3A40CB266C44D100436821 /* DisplayLink.m in Sources */,
				4FF6669925F2C93A00689B77 /* VectorSubPixelator.m in Sources */,
				4FF0BD4B266A8B7E003935EA /* Bezier.swift in Sources */,
				4FF6668125F2C93A00689B77 /* FileMonitor.m in Sources */,
				4FF666A225F2C93A00689B77 /* TouchEvents.c in Sources */,
				4F1AFE972670EBA900ECA424 /* DragCurve.swift in Sources */,
				4FF6669125F2C93A00689B77 /* ScrollUtility.m in Sources */,
				4F3C5BFD2754CB1C008D5B90 /* HybridCurve.swift in Sources */,
				4FF666A825F2C93A00689B77 /* DeviceManager.m in Sources */,
				4FF6669B25F2C93A00689B77 /* AppDelegate.m in Sources */,
				4F9E78D02685E30C002C2309 /* GestureScrollSimulator.m in Sources */,
				4FF0BD58266ACE32003935EA /* VectorUtility.m in Sources */,
				4FF6654F25F2C7B000689B77 /* NSArray+Additions.m in Sources */,
				4FF6654525F2C7B000689B77 /* Objects.m in Sources */,
				4F5F3EF12756EC0400C350C0 /* RemapsOverrider.m in Sources */,
				4FF666A925F2C93A00689B77 /* Utility_Helper.m in Sources */,
				4FCC03352757B181002E5A57 /* ScreenDrawer.swift in Sources */,
				4FF6668B25F2C93A00689B77 /* CubicUnitBezier.m in Sources */,
				4F9E78C026855BCF002C2309 /* Concurrency.swift in Sources */,
				4F3A40DA266C5BDF00436821 /* NSScreen+Additions.m in Sources */,
				4FF6654325F2C7B000689B77 /* HelperServices.m in Sources */,
				4FA994BE26678AC90007F003 /* ScrollAnalyzer.m in Sources */,
				4F9C9B60268A29FE0083DED0 /* Smoother.swift in Sources */,
				4FA83A29268271E200F3A31B /* PointerMovement.m in Sources */,
				4FF6654B25F2C7B000689B77 /* Queue.m in Sources */,
				4F9C9B6B268A2D6F0083DED0 /* CircularBuffer.m in Sources */,
				4FA83A2E268288D900F3A31B /* PointerConfig.swift in Sources */,
				4FF6668625F2C93A00689B77 /* ButtonTriggerGenerator.m in Sources */,
				4FF6669425F2C93A00689B77 /* GestureScrollSimulator_old_.m in Sources */,
				4F5F3EF32756F1DB00C350C0 /* ScrollModifiers.swift in Sources */,
			);
			runOnlyForDeploymentPostprocessing = 0;
		};
/* End PBXSourcesBuildPhase section */

/* Begin PBXTargetDependency section */
		4F94F60225E5EC2800D9F24A /* PBXTargetDependency */ = {
			isa = PBXTargetDependency;
			target = 4F94F5ED25E5EC2500D9F24A /* Mac Mouse Fix */;
			targetProxy = 4F94F60125E5EC2800D9F24A /* PBXContainerItemProxy */;
		};
		4F94F60D25E5EC2800D9F24A /* PBXTargetDependency */ = {
			isa = PBXTargetDependency;
			target = 4F94F5ED25E5EC2500D9F24A /* Mac Mouse Fix */;
			targetProxy = 4F94F60C25E5EC2800D9F24A /* PBXContainerItemProxy */;
		};
		4F94F73625E6138800D9F24A /* PBXTargetDependency */ = {
			isa = PBXTargetDependency;
			target = 4FCECD7F21092354001F1078 /* Mac Mouse Fix Helper */;
			targetProxy = 4F94F73525E6138800D9F24A /* PBXContainerItemProxy */;
		};
		4F94F73825E6138C00D9F24A /* PBXTargetDependency */ = {
			isa = PBXTargetDependency;
			target = 4F2FDF2F2315662400C7BE14 /* Mac Mouse Fix Accomplice */;
			targetProxy = 4F94F73725E6138C00D9F24A /* PBXContainerItemProxy */;
		};
/* End PBXTargetDependency section */

/* Begin PBXVariantGroup section */
		4FF665D925F2C92700689B77 /* MouseFix.xib */ = {
			isa = PBXVariantGroup;
			children = (
				4FF665DA25F2C92700689B77 /* Base */,
			);
			name = MouseFix.xib;
			sourceTree = "<group>";
		};
		4FF6664F25F2C93A00689B77 /* MainMenu.xib */ = {
			isa = PBXVariantGroup;
			children = (
				4FF6665025F2C93A00689B77 /* Base */,
			);
			name = MainMenu.xib;
			sourceTree = "<group>";
		};
/* End PBXVariantGroup section */

/* Begin XCBuildConfiguration section */
		4F2FDF352315662500C7BE14 /* Debug */ = {
			isa = XCBuildConfiguration;
			baseConfigurationReference = 4F39BCA6263B6E8000FDF692 /* Accomplice.xcconfig */;
			buildSettings = {
				CLANG_ENABLE_MODULES = YES;
				CLANG_ENABLE_OBJC_WEAK = YES;
				CLANG_WARN_QUOTED_INCLUDE_IN_FRAMEWORK_HEADER = "$(inherited)";
				CODE_SIGN_ENTITLEMENTS = Accomplice/Accomplice.entitlements;
				CODE_SIGN_IDENTITY = "Apple Development";
				CODE_SIGN_STYLE = Automatic;
				DEVELOPMENT_TEAM = LM5Z78756B;
				ENABLE_HARDENED_RUNTIME = YES;
				FRAMEWORK_SEARCH_PATHS = (
					"$(inherited)",
					"$(PROJECT_DIR)/Frameworks",
				);
				HEADER_SEARCH_PATHS = "$(inherited)";
				LD_RUNPATH_SEARCH_PATHS = (
					"$(inherited)",
					"@executable_path/../Frameworks",
					"@loader_path/../Frameworks",
				);
				MTL_ENABLE_DEBUG_INFO = INCLUDE_SOURCE;
				MTL_FAST_MATH = YES;
				PRODUCT_BUNDLE_IDENTIFIER = "com.nuebling.mac-mouse-fix.accomplice";
				PRODUCT_NAME = "$(TARGET_NAME)";
				SWIFT_OPTIMIZATION_LEVEL = "-Onone";
				SWIFT_VERSION = 5.0;
			};
			name = Debug;
		};
		4F2FDF362315662500C7BE14 /* Release */ = {
			isa = XCBuildConfiguration;
			baseConfigurationReference = 4F39BCA6263B6E8000FDF692 /* Accomplice.xcconfig */;
			buildSettings = {
				CLANG_ENABLE_MODULES = YES;
				CLANG_ENABLE_OBJC_WEAK = YES;
				CLANG_WARN_QUOTED_INCLUDE_IN_FRAMEWORK_HEADER = "$(inherited)";
				CODE_SIGN_ENTITLEMENTS = Accomplice/Accomplice.entitlements;
				CODE_SIGN_IDENTITY = "Apple Development";
				CODE_SIGN_STYLE = Automatic;
				DEVELOPMENT_TEAM = LM5Z78756B;
				ENABLE_HARDENED_RUNTIME = YES;
				FRAMEWORK_SEARCH_PATHS = (
					"$(inherited)",
					"$(PROJECT_DIR)/Frameworks",
				);
				HEADER_SEARCH_PATHS = "$(inherited)";
				LD_RUNPATH_SEARCH_PATHS = (
					"$(inherited)",
					"@executable_path/../Frameworks",
					"@loader_path/../Frameworks",
				);
				MTL_FAST_MATH = YES;
				PRODUCT_BUNDLE_IDENTIFIER = "com.nuebling.mac-mouse-fix.accomplice";
				PRODUCT_NAME = "$(TARGET_NAME)";
				SWIFT_VERSION = 5.0;
			};
			name = Release;
		};
		4F94F61325E5EC2800D9F24A /* Debug */ = {
			isa = XCBuildConfiguration;
			baseConfigurationReference = 4F39BCA4263B6DC200FDF692 /* MainAppDebug.xcconfig */;
			buildSettings = {
				ASSETCATALOG_COMPILER_APPICON_NAME = AppIcon;
				ASSETCATALOG_COMPILER_GLOBAL_ACCENT_COLOR_NAME = AccentColor;
				CLANG_ENABLE_OBJC_WEAK = YES;
				CLANG_WARN_QUOTED_INCLUDE_IN_FRAMEWORK_HEADER = "$(inherited)";
				CODE_SIGN_ENTITLEMENTS = App/SupportFiles/App.entitlements;
				CODE_SIGN_IDENTITY = "Apple Development";
				CODE_SIGN_STYLE = Automatic;
				COMBINE_HIDPI_IMAGES = YES;
				CURRENT_PROJECT_VERSION = 6000;
				DEVELOPMENT_TEAM = LM5Z78756B;
				ENABLE_HARDENED_RUNTIME = YES;
				FRAMEWORK_SEARCH_PATHS = (
					"$(inherited)",
					"$(PROJECT_DIR)/Frameworks",
				);
				INFOPLIST_FILE = App/SupportFiles/Info.plist;
				LD_RUNPATH_SEARCH_PATHS = (
					"$(inherited)",
					"@executable_path/../Frameworks",
				);
<<<<<<< HEAD
				MARKETING_VERSION = "3.0.0 Alpha";
=======
				MARKETING_VERSION = "2.2.1 Alpha 2";
>>>>>>> 9917f25a
				MTL_ENABLE_DEBUG_INFO = INCLUDE_SOURCE;
				MTL_FAST_MATH = YES;
				PRODUCT_BUNDLE_IDENTIFIER = "com.nuebling.mac-mouse-fix";
				PRODUCT_NAME = "$(TARGET_NAME)";
			};
			name = Debug;
		};
		4F94F61425E5EC2800D9F24A /* Release */ = {
			isa = XCBuildConfiguration;
			baseConfigurationReference = 4F39BC8A263B693300FDF692 /* MainAppRelease.xcconfig */;
			buildSettings = {
				ASSETCATALOG_COMPILER_APPICON_NAME = AppIcon;
				ASSETCATALOG_COMPILER_GLOBAL_ACCENT_COLOR_NAME = AccentColor;
				CLANG_ENABLE_OBJC_WEAK = YES;
				CLANG_WARN_QUOTED_INCLUDE_IN_FRAMEWORK_HEADER = "$(inherited)";
				CODE_SIGN_ENTITLEMENTS = App/SupportFiles/App.entitlements;
				CODE_SIGN_STYLE = Automatic;
				COMBINE_HIDPI_IMAGES = YES;
				CURRENT_PROJECT_VERSION = 6000;
				DEVELOPMENT_TEAM = LM5Z78756B;
				ENABLE_HARDENED_RUNTIME = YES;
				FRAMEWORK_SEARCH_PATHS = (
					"$(inherited)",
					"$(PROJECT_DIR)/Frameworks",
				);
				INFOPLIST_FILE = App/SupportFiles/Info.plist;
				LD_RUNPATH_SEARCH_PATHS = (
					"$(inherited)",
					"@executable_path/../Frameworks",
				);
<<<<<<< HEAD
				MARKETING_VERSION = "3.0.0 Alpha";
=======
				MARKETING_VERSION = "2.2.1 Alpha 2";
>>>>>>> 9917f25a
				MTL_FAST_MATH = YES;
				PRODUCT_BUNDLE_IDENTIFIER = "com.nuebling.mac-mouse-fix";
				PRODUCT_NAME = "$(TARGET_NAME)";
			};
			name = Release;
		};
		4F94F61625E5EC2800D9F24A /* Debug */ = {
			isa = XCBuildConfiguration;
			baseConfigurationReference = 49BE22BB51446F44DE9045AA /* Pods-Mac Mouse FixTests.debug.xcconfig */;
			buildSettings = {
				BUNDLE_LOADER = "$(TEST_HOST)";
				CLANG_ENABLE_OBJC_WEAK = YES;
				CLANG_WARN_QUOTED_INCLUDE_IN_FRAMEWORK_HEADER = "$(inherited)";
				CODE_SIGN_STYLE = Automatic;
				COMBINE_HIDPI_IMAGES = YES;
				DEVELOPMENT_TEAM = H6Z6W2F7ZZ;
				INFOPLIST_FILE = "Mac Mouse FixTests/Info.plist";
				LD_RUNPATH_SEARCH_PATHS = (
					"$(inherited)",
					"@executable_path/../Frameworks",
					"@loader_path/../Frameworks",
				);
				MACOSX_DEPLOYMENT_TARGET = 11.0;
				MTL_ENABLE_DEBUG_INFO = INCLUDE_SOURCE;
				MTL_FAST_MATH = YES;
				PRODUCT_BUNDLE_IDENTIFIER = "com.nuebling.Mac-Mouse-FixTests";
				PRODUCT_NAME = "$(TARGET_NAME)";
				TEST_HOST = "$(BUILT_PRODUCTS_DIR)/Mac Mouse Fix.app/Contents/MacOS/Mac Mouse Fix";
			};
			name = Debug;
		};
		4F94F61725E5EC2800D9F24A /* Release */ = {
			isa = XCBuildConfiguration;
			baseConfigurationReference = 5C99A82594B344E00F0863AE /* Pods-Mac Mouse FixTests.release.xcconfig */;
			buildSettings = {
				BUNDLE_LOADER = "$(TEST_HOST)";
				CLANG_ENABLE_OBJC_WEAK = YES;
				CLANG_WARN_QUOTED_INCLUDE_IN_FRAMEWORK_HEADER = "$(inherited)";
				CODE_SIGN_STYLE = Automatic;
				COMBINE_HIDPI_IMAGES = YES;
				DEVELOPMENT_TEAM = H6Z6W2F7ZZ;
				INFOPLIST_FILE = "Mac Mouse FixTests/Info.plist";
				LD_RUNPATH_SEARCH_PATHS = (
					"$(inherited)",
					"@executable_path/../Frameworks",
					"@loader_path/../Frameworks",
				);
				MACOSX_DEPLOYMENT_TARGET = 11.0;
				MTL_FAST_MATH = YES;
				PRODUCT_BUNDLE_IDENTIFIER = "com.nuebling.Mac-Mouse-FixTests";
				PRODUCT_NAME = "$(TARGET_NAME)";
				TEST_HOST = "$(BUILT_PRODUCTS_DIR)/Mac Mouse Fix.app/Contents/MacOS/Mac Mouse Fix";
			};
			name = Release;
		};
		4F94F61925E5EC2800D9F24A /* Debug */ = {
			isa = XCBuildConfiguration;
			baseConfigurationReference = EB486BF75A524261E2826AD5 /* Pods-Mac Mouse Fix-Mac Mouse FixUITests.debug.xcconfig */;
			buildSettings = {
				CLANG_ENABLE_OBJC_WEAK = YES;
				CLANG_WARN_QUOTED_INCLUDE_IN_FRAMEWORK_HEADER = "$(inherited)";
				CODE_SIGN_STYLE = Automatic;
				COMBINE_HIDPI_IMAGES = YES;
				DEVELOPMENT_TEAM = H6Z6W2F7ZZ;
				INFOPLIST_FILE = "Mac Mouse FixUITests/Info.plist";
				LD_RUNPATH_SEARCH_PATHS = (
					"$(inherited)",
					"@executable_path/../Frameworks",
					"@loader_path/../Frameworks",
				);
				MACOSX_DEPLOYMENT_TARGET = 11.0;
				MTL_ENABLE_DEBUG_INFO = INCLUDE_SOURCE;
				MTL_FAST_MATH = YES;
				ONLY_ACTIVE_ARCH = YES;
				PRODUCT_BUNDLE_IDENTIFIER = "com.nuebling.Mac-Mouse-FixUITests";
				PRODUCT_NAME = "$(TARGET_NAME)";
				TEST_TARGET_NAME = "Mac Mouse Fix";
			};
			name = Debug;
		};
		4F94F61A25E5EC2800D9F24A /* Release */ = {
			isa = XCBuildConfiguration;
			baseConfigurationReference = 62C21AA942E45207518BDA62 /* Pods-Mac Mouse Fix-Mac Mouse FixUITests.release.xcconfig */;
			buildSettings = {
				CLANG_ENABLE_OBJC_WEAK = YES;
				CLANG_WARN_QUOTED_INCLUDE_IN_FRAMEWORK_HEADER = "$(inherited)";
				CODE_SIGN_STYLE = Automatic;
				COMBINE_HIDPI_IMAGES = YES;
				DEVELOPMENT_TEAM = H6Z6W2F7ZZ;
				INFOPLIST_FILE = "Mac Mouse FixUITests/Info.plist";
				LD_RUNPATH_SEARCH_PATHS = (
					"$(inherited)",
					"@executable_path/../Frameworks",
					"@loader_path/../Frameworks",
				);
				MACOSX_DEPLOYMENT_TARGET = 11.0;
				MTL_FAST_MATH = YES;
				PRODUCT_BUNDLE_IDENTIFIER = "com.nuebling.Mac-Mouse-FixUITests";
				PRODUCT_NAME = "$(TARGET_NAME)";
				TEST_TARGET_NAME = "Mac Mouse Fix";
			};
			name = Release;
		};
		4FCECDA521092354001F1078 /* Debug */ = {
			isa = XCBuildConfiguration;
			buildSettings = {
				ALWAYS_EMBED_SWIFT_STANDARD_LIBRARIES = "$(inherited)";
				ALWAYS_SEARCH_USER_PATHS = NO;
				CLANG_ALLOW_NON_MODULAR_INCLUDES_IN_FRAMEWORK_MODULES = "$(inherited)";
				CLANG_ANALYZER_LOCALIZABILITY_NONLOCALIZED = YES;
				CLANG_ANALYZER_NONNULL = YES;
				CLANG_ANALYZER_NUMBER_OBJECT_CONVERSION = YES_AGGRESSIVE;
				CLANG_CXX_LANGUAGE_STANDARD = "gnu++14";
				CLANG_CXX_LIBRARY = "libc++";
				CLANG_ENABLE_MODULES = YES;
				CLANG_ENABLE_OBJC_ARC = YES;
				CLANG_WARN_BLOCK_CAPTURE_AUTORELEASING = YES;
				CLANG_WARN_BOOL_CONVERSION = YES;
				CLANG_WARN_COMMA = YES;
				CLANG_WARN_CONSTANT_CONVERSION = YES;
				CLANG_WARN_DEPRECATED_OBJC_IMPLEMENTATIONS = YES;
				CLANG_WARN_DIRECT_OBJC_ISA_USAGE = YES_ERROR;
				CLANG_WARN_DOCUMENTATION_COMMENTS = YES;
				CLANG_WARN_EMPTY_BODY = YES;
				CLANG_WARN_ENUM_CONVERSION = YES;
				CLANG_WARN_INFINITE_RECURSION = YES;
				CLANG_WARN_INT_CONVERSION = YES;
				CLANG_WARN_NON_LITERAL_NULL_CONVERSION = YES;
				CLANG_WARN_OBJC_IMPLICIT_RETAIN_SELF = YES;
				CLANG_WARN_OBJC_LITERAL_CONVERSION = YES;
				CLANG_WARN_OBJC_ROOT_CLASS = YES_ERROR;
				CLANG_WARN_RANGE_LOOP_ANALYSIS = YES;
				CLANG_WARN_STRICT_PROTOTYPES = YES;
				CLANG_WARN_SUSPICIOUS_MOVE = YES;
				CLANG_WARN_UNGUARDED_AVAILABILITY = YES_AGGRESSIVE;
				CLANG_WARN_UNREACHABLE_CODE = YES;
				CLANG_WARN__DUPLICATE_METHOD_MATCH = YES;
				CODE_SIGN_IDENTITY = "Apple Development";
				COPY_PHASE_STRIP = NO;
				CURRENT_PROJECT_VERSION = "";
				DEBUG_INFORMATION_FORMAT = "dwarf-with-dsym";
				DEFINES_MODULE = YES;
				ENABLE_STRICT_OBJC_MSGSEND = YES;
				ENABLE_TESTABILITY = YES;
				EXCLUDED_ARCHS = "";
				EXCLUDED_SOURCE_FILE_NAMES = "*_old_*";
				GCC_C_LANGUAGE_STANDARD = gnu11;
				GCC_DYNAMIC_NO_PIC = NO;
				GCC_NO_COMMON_BLOCKS = YES;
				GCC_OPTIMIZATION_LEVEL = 0;
				GCC_PRECOMPILE_PREFIX_HEADER = YES;
				GCC_PREFIX_HEADER = "";
				GCC_PREPROCESSOR_DEFINITIONS = (
					"DEBUG=1",
					"$(inherited)",
				);
				GCC_WARN_64_TO_32_BIT_CONVERSION = YES;
				GCC_WARN_ABOUT_RETURN_TYPE = YES_ERROR;
				GCC_WARN_UNDECLARED_SELECTOR = YES;
				GCC_WARN_UNINITIALIZED_AUTOS = YES_AGGRESSIVE;
				GCC_WARN_UNUSED_FUNCTION = YES;
				GCC_WARN_UNUSED_VARIABLE = YES;
				HEADER_SEARCH_PATHS = "$(inherited)";
				MACOSX_DEPLOYMENT_TARGET = 10.11;
				MTL_ENABLE_DEBUG_INFO = YES;
				ONLY_ACTIVE_ARCH = YES;
				SDKROOT = macosx;
				SWIFT_OPTIMIZATION_LEVEL = "-Onone";
				SWIFT_VERSION = 5.0;
				USER_HEADER_SEARCH_PATHS = "";
			};
			name = Debug;
		};
		4FCECDA621092354001F1078 /* Release */ = {
			isa = XCBuildConfiguration;
			buildSettings = {
				ALWAYS_EMBED_SWIFT_STANDARD_LIBRARIES = "$(inherited)";
				ALWAYS_SEARCH_USER_PATHS = NO;
				CLANG_ALLOW_NON_MODULAR_INCLUDES_IN_FRAMEWORK_MODULES = "$(inherited)";
				CLANG_ANALYZER_LOCALIZABILITY_NONLOCALIZED = YES;
				CLANG_ANALYZER_NONNULL = YES;
				CLANG_ANALYZER_NUMBER_OBJECT_CONVERSION = YES_AGGRESSIVE;
				CLANG_CXX_LANGUAGE_STANDARD = "gnu++14";
				CLANG_CXX_LIBRARY = "libc++";
				CLANG_ENABLE_MODULES = YES;
				CLANG_ENABLE_OBJC_ARC = YES;
				CLANG_WARN_BLOCK_CAPTURE_AUTORELEASING = YES;
				CLANG_WARN_BOOL_CONVERSION = YES;
				CLANG_WARN_COMMA = YES;
				CLANG_WARN_CONSTANT_CONVERSION = YES;
				CLANG_WARN_DEPRECATED_OBJC_IMPLEMENTATIONS = YES;
				CLANG_WARN_DIRECT_OBJC_ISA_USAGE = YES_ERROR;
				CLANG_WARN_DOCUMENTATION_COMMENTS = YES;
				CLANG_WARN_EMPTY_BODY = YES;
				CLANG_WARN_ENUM_CONVERSION = YES;
				CLANG_WARN_INFINITE_RECURSION = YES;
				CLANG_WARN_INT_CONVERSION = YES;
				CLANG_WARN_NON_LITERAL_NULL_CONVERSION = YES;
				CLANG_WARN_OBJC_IMPLICIT_RETAIN_SELF = YES;
				CLANG_WARN_OBJC_LITERAL_CONVERSION = YES;
				CLANG_WARN_OBJC_ROOT_CLASS = YES_ERROR;
				CLANG_WARN_RANGE_LOOP_ANALYSIS = YES;
				CLANG_WARN_STRICT_PROTOTYPES = YES;
				CLANG_WARN_SUSPICIOUS_MOVE = YES;
				CLANG_WARN_UNGUARDED_AVAILABILITY = YES_AGGRESSIVE;
				CLANG_WARN_UNREACHABLE_CODE = YES;
				CLANG_WARN__DUPLICATE_METHOD_MATCH = YES;
				CODE_SIGN_IDENTITY = "Apple Development";
				COPY_PHASE_STRIP = NO;
				CURRENT_PROJECT_VERSION = "";
				DEBUG_INFORMATION_FORMAT = "dwarf-with-dsym";
				DEFINES_MODULE = YES;
				ENABLE_NS_ASSERTIONS = NO;
				ENABLE_STRICT_OBJC_MSGSEND = YES;
				EXCLUDED_ARCHS = "";
				EXCLUDED_SOURCE_FILE_NAMES = "*_old_*";
				GCC_C_LANGUAGE_STANDARD = gnu11;
				GCC_NO_COMMON_BLOCKS = YES;
				GCC_PRECOMPILE_PREFIX_HEADER = YES;
				GCC_PREFIX_HEADER = "";
				GCC_WARN_64_TO_32_BIT_CONVERSION = YES;
				GCC_WARN_ABOUT_RETURN_TYPE = YES_ERROR;
				GCC_WARN_UNDECLARED_SELECTOR = YES;
				GCC_WARN_UNINITIALIZED_AUTOS = YES_AGGRESSIVE;
				GCC_WARN_UNUSED_FUNCTION = YES;
				GCC_WARN_UNUSED_VARIABLE = YES;
				HEADER_SEARCH_PATHS = "$(inherited)";
				MACOSX_DEPLOYMENT_TARGET = 10.11;
				MTL_ENABLE_DEBUG_INFO = NO;
				ONLY_ACTIVE_ARCH = NO;
				SDKROOT = macosx;
				SWIFT_COMPILATION_MODE = wholemodule;
				SWIFT_OPTIMIZATION_LEVEL = "-O";
				SWIFT_VERSION = 5.0;
				USER_HEADER_SEARCH_PATHS = "";
			};
			name = Release;
		};
		4FCECDA821092354001F1078 /* Debug */ = {
			isa = XCBuildConfiguration;
			baseConfigurationReference = 4F39BCA5263B6DDA00FDF692 /* HelperDebug.xcconfig */;
			buildSettings = {
				ASSETCATALOG_COMPILER_APPICON_NAME = AppIconRound;
				CLANG_ENABLE_MODULES = YES;
				CLANG_WARN_QUOTED_INCLUDE_IN_FRAMEWORK_HEADER = "$(inherited)";
				CODE_SIGN_ENTITLEMENTS = Helper/SupportFiles/Helper.entitlements;
				CODE_SIGN_IDENTITY = "Apple Development";
				CODE_SIGN_STYLE = Automatic;
				COMBINE_HIDPI_IMAGES = YES;
				DEVELOPMENT_TEAM = LM5Z78756B;
				ENABLE_HARDENED_RUNTIME = YES;
				ENABLE_ON_DEMAND_RESOURCES = NO;
				FRAMEWORK_SEARCH_PATHS = (
					"$(inherited)",
					/Applications/Xcode.app/Contents/Developer/Platforms/MacOSX.platform/Developer/SDKs/MacOSX.sdk/System/Library/Frameworks/ApplicationServices.framework/Frameworks,
					"$(PROJECT_DIR)/Frameworks",
				);
				INFOPLIST_FILE = Helper/SupportFiles/Info.plist;
				LD_RUNPATH_SEARCH_PATHS = (
					"$(inherited)",
					"@executable_path/../Frameworks",
				);
				PRODUCT_BUNDLE_IDENTIFIER = "com.nuebling.mac-mouse-fix.helper";
				PRODUCT_NAME = "$(TARGET_NAME)";
				SWIFT_OBJC_BRIDGING_HEADER = "Helper/SupportFiles/Mac Mouse Fix Helper-Bridging-Header.h";
				SWIFT_PRECOMPILE_BRIDGING_HEADER = YES;
				USER_HEADER_SEARCH_PATHS = "\"$(SRCROOT)/Helper/SupportFiles/External\"";
			};
			name = Debug;
		};
		4FCECDA921092354001F1078 /* Release */ = {
			isa = XCBuildConfiguration;
			baseConfigurationReference = 4F39BC8B263B697200FDF692 /* HelperRelease.xcconfig */;
			buildSettings = {
				ASSETCATALOG_COMPILER_APPICON_NAME = AppIconRound;
				CLANG_ENABLE_MODULES = YES;
				CLANG_WARN_QUOTED_INCLUDE_IN_FRAMEWORK_HEADER = "$(inherited)";
				CODE_SIGN_ENTITLEMENTS = Helper/SupportFiles/Helper.entitlements;
				CODE_SIGN_STYLE = Automatic;
				COMBINE_HIDPI_IMAGES = YES;
				DEVELOPMENT_TEAM = LM5Z78756B;
				ENABLE_HARDENED_RUNTIME = YES;
				ENABLE_ON_DEMAND_RESOURCES = NO;
				FRAMEWORK_SEARCH_PATHS = (
					"$(inherited)",
					/Applications/Xcode.app/Contents/Developer/Platforms/MacOSX.platform/Developer/SDKs/MacOSX.sdk/System/Library/Frameworks/ApplicationServices.framework/Frameworks,
					"$(PROJECT_DIR)/Frameworks",
				);
				INFOPLIST_FILE = Helper/SupportFiles/Info.plist;
				LD_RUNPATH_SEARCH_PATHS = (
					"$(inherited)",
					"@executable_path/../Frameworks",
				);
				PRODUCT_BUNDLE_IDENTIFIER = "com.nuebling.mac-mouse-fix.helper";
				PRODUCT_NAME = "$(TARGET_NAME)";
				SWIFT_OBJC_BRIDGING_HEADER = "Helper/SupportFiles/Mac Mouse Fix Helper-Bridging-Header.h";
				SWIFT_PRECOMPILE_BRIDGING_HEADER = YES;
				USER_HEADER_SEARCH_PATHS = "\"$(SRCROOT)/Helper/SupportFiles/External\"";
			};
			name = Release;
		};
/* End XCBuildConfiguration section */

/* Begin XCConfigurationList section */
		4F2FDF342315662500C7BE14 /* Build configuration list for PBXNativeTarget "Mac Mouse Fix Accomplice" */ = {
			isa = XCConfigurationList;
			buildConfigurations = (
				4F2FDF352315662500C7BE14 /* Debug */,
				4F2FDF362315662500C7BE14 /* Release */,
			);
			defaultConfigurationIsVisible = 0;
			defaultConfigurationName = Release;
		};
		4F94F61225E5EC2800D9F24A /* Build configuration list for PBXNativeTarget "Mac Mouse Fix" */ = {
			isa = XCConfigurationList;
			buildConfigurations = (
				4F94F61325E5EC2800D9F24A /* Debug */,
				4F94F61425E5EC2800D9F24A /* Release */,
			);
			defaultConfigurationIsVisible = 0;
			defaultConfigurationName = Release;
		};
		4F94F61525E5EC2800D9F24A /* Build configuration list for PBXNativeTarget "Mac Mouse FixTests" */ = {
			isa = XCConfigurationList;
			buildConfigurations = (
				4F94F61625E5EC2800D9F24A /* Debug */,
				4F94F61725E5EC2800D9F24A /* Release */,
			);
			defaultConfigurationIsVisible = 0;
			defaultConfigurationName = Release;
		};
		4F94F61825E5EC2800D9F24A /* Build configuration list for PBXNativeTarget "Mac Mouse FixUITests" */ = {
			isa = XCConfigurationList;
			buildConfigurations = (
				4F94F61925E5EC2800D9F24A /* Debug */,
				4F94F61A25E5EC2800D9F24A /* Release */,
			);
			defaultConfigurationIsVisible = 0;
			defaultConfigurationName = Release;
		};
		4FCECD7B21092354001F1078 /* Build configuration list for PBXProject "Mouse Fix" */ = {
			isa = XCConfigurationList;
			buildConfigurations = (
				4FCECDA521092354001F1078 /* Debug */,
				4FCECDA621092354001F1078 /* Release */,
			);
			defaultConfigurationIsVisible = 0;
			defaultConfigurationName = Release;
		};
		4FCECDA721092354001F1078 /* Build configuration list for PBXNativeTarget "Mac Mouse Fix Helper" */ = {
			isa = XCConfigurationList;
			buildConfigurations = (
				4FCECDA821092354001F1078 /* Debug */,
				4FCECDA921092354001F1078 /* Release */,
			);
			defaultConfigurationIsVisible = 0;
			defaultConfigurationName = Release;
		};
/* End XCConfigurationList section */

/* Begin XCRemoteSwiftPackageReference section */
		4F1757BB2675955B009FCB47 /* XCRemoteSwiftPackageReference "CocoaLumberjack" */ = {
			isa = XCRemoteSwiftPackageReference;
			repositoryURL = "https://github.com/CocoaLumberjack/CocoaLumberjack.git";
			requirement = {
				kind = upToNextMajorVersion;
				minimumVersion = 3.7.2;
			};
		};
/* End XCRemoteSwiftPackageReference section */

/* Begin XCSwiftPackageProductDependency section */
		4FEB660A279350F900E6A111 /* CocoaLumberjack */ = {
			isa = XCSwiftPackageProductDependency;
			package = 4F1757BB2675955B009FCB47 /* XCRemoteSwiftPackageReference "CocoaLumberjack" */;
			productName = CocoaLumberjack;
		};
		4FEB660C279350FD00E6A111 /* CocoaLumberjackSwift */ = {
			isa = XCSwiftPackageProductDependency;
			package = 4F1757BB2675955B009FCB47 /* XCRemoteSwiftPackageReference "CocoaLumberjack" */;
			productName = CocoaLumberjackSwift;
		};
		4FEB660E2793510300E6A111 /* CocoaLumberjack */ = {
			isa = XCSwiftPackageProductDependency;
			package = 4F1757BB2675955B009FCB47 /* XCRemoteSwiftPackageReference "CocoaLumberjack" */;
			productName = CocoaLumberjack;
		};
		4FEB66102793510800E6A111 /* CocoaLumberjackSwift */ = {
			isa = XCSwiftPackageProductDependency;
			package = 4F1757BB2675955B009FCB47 /* XCRemoteSwiftPackageReference "CocoaLumberjack" */;
			productName = CocoaLumberjackSwift;
		};
		4FEB66122793510C00E6A111 /* CocoaLumberjack */ = {
			isa = XCSwiftPackageProductDependency;
			package = 4F1757BB2675955B009FCB47 /* XCRemoteSwiftPackageReference "CocoaLumberjack" */;
			productName = CocoaLumberjack;
		};
		4FEB66142793510F00E6A111 /* CocoaLumberjackSwift */ = {
			isa = XCSwiftPackageProductDependency;
			package = 4F1757BB2675955B009FCB47 /* XCRemoteSwiftPackageReference "CocoaLumberjack" */;
			productName = CocoaLumberjackSwift;
		};
/* End XCSwiftPackageProductDependency section */
	};
	rootObject = 4FCECD7821092354001F1078 /* Project object */;
}<|MERGE_RESOLUTION|>--- conflicted
+++ resolved
@@ -74,7 +74,6 @@
 		4FBA3152261758C1006C20F3 /* SharedUtility.m in Sources */ = {isa = PBXBuildFile; fileRef = 4FF6653B25F2C7B000689B77 /* SharedUtility.m */; };
 		4FBC943B260F8AA60062F186 /* MASShortcut.m in Sources */ = {isa = PBXBuildFile; fileRef = 4FBC9434260F8AA60062F186 /* MASShortcut.m */; };
 		4FCA07D625F3129B00BFE209 /* RemapTableController.m in Sources */ = {isa = PBXBuildFile; fileRef = 4FCA07D525F3129B00BFE209 /* RemapTableController.m */; };
-<<<<<<< HEAD
 		4FCC03352757B181002E5A57 /* ScreenDrawer.swift in Sources */ = {isa = PBXBuildFile; fileRef = 4FCC03322757A50C002E5A57 /* ScreenDrawer.swift */; };
 		4FD82DDB260575B100664D6F /* ToastNotificationLabel.m in Sources */ = {isa = PBXBuildFile; fileRef = 4FD82DDA260575B100664D6F /* ToastNotificationLabel.m */; };
 		4FD85F7B266CC9C5004F76C8 /* Animator.swift in Sources */ = {isa = PBXBuildFile; fileRef = 4FD85F7A266CC9C5004F76C8 /* Animator.swift */; };
@@ -91,10 +90,7 @@
 		4FF0BD51266AC10C003935EA /* Math.swift in Sources */ = {isa = PBXBuildFile; fileRef = 4FF0BD50266AC10C003935EA /* Math.swift */; };
 		4FF0BD58266ACE32003935EA /* VectorUtility.m in Sources */ = {isa = PBXBuildFile; fileRef = 4FF0BD57266ACE32003935EA /* VectorUtility.m */; };
 		4FF0BD5F266ADFE5003935EA /* MathObjc.m in Sources */ = {isa = PBXBuildFile; fileRef = 4FF0BD5E266ADFE5003935EA /* MathObjc.m */; };
-=======
-		4FD82DDB260575B100664D6F /* MFNotificationLabel.m in Sources */ = {isa = PBXBuildFile; fileRef = 4FD82DDA260575B100664D6F /* MFNotificationLabel.m */; };
 		4FEC9668278BBDC600548604 /* NSColor+Additions.m in Sources */ = {isa = PBXBuildFile; fileRef = 4FEC9667278BBDC600548604 /* NSColor+Additions.m */; };
->>>>>>> 9917f25a
 		4FF6654125F2C7B000689B77 /* default_launchd.plist in Resources */ = {isa = PBXBuildFile; fileRef = 4FF6652E25F2C7B000689B77 /* default_launchd.plist */; };
 		4FF6654225F2C7B000689B77 /* default_launchd.plist in Resources */ = {isa = PBXBuildFile; fileRef = 4FF6652E25F2C7B000689B77 /* default_launchd.plist */; };
 		4FF6654325F2C7B000689B77 /* HelperServices.m in Sources */ = {isa = PBXBuildFile; fileRef = 4FF6652F25F2C7B000689B77 /* HelperServices.m */; };
@@ -391,19 +387,16 @@
 		4FD860CB266EF55A004F76C8 /* ScrollConfig.swift */ = {isa = PBXFileReference; lastKnownFileType = sourcecode.swift; path = ScrollConfig.swift; sourceTree = "<group>"; };
 		4FD860DA266EFD64004F76C8 /* ScrollConfigObjC.h */ = {isa = PBXFileReference; fileEncoding = 4; lastKnownFileType = sourcecode.c.h; path = ScrollConfigObjC.h; sourceTree = "<group>"; };
 		4FDBC59A234F80C500A46517 /* Accomplice.entitlements */ = {isa = PBXFileReference; lastKnownFileType = text.plist.entitlements; path = Accomplice.entitlements; sourceTree = "<group>"; };
-<<<<<<< HEAD
 		4FF0BD4A266A8B7E003935EA /* Bezier.swift */ = {isa = PBXFileReference; lastKnownFileType = sourcecode.swift; path = Bezier.swift; sourceTree = "<group>"; };
 		4FF0BD50266AC10C003935EA /* Math.swift */ = {isa = PBXFileReference; lastKnownFileType = sourcecode.swift; path = Math.swift; sourceTree = "<group>"; };
 		4FF0BD56266ACE32003935EA /* VectorUtility.h */ = {isa = PBXFileReference; lastKnownFileType = sourcecode.c.h; path = VectorUtility.h; sourceTree = "<group>"; };
 		4FF0BD57266ACE32003935EA /* VectorUtility.m */ = {isa = PBXFileReference; lastKnownFileType = sourcecode.c.objc; path = VectorUtility.m; sourceTree = "<group>"; };
 		4FF0BD5D266ADFE5003935EA /* MathObjc.h */ = {isa = PBXFileReference; lastKnownFileType = sourcecode.c.h; path = MathObjc.h; sourceTree = "<group>"; };
 		4FF0BD5E266ADFE5003935EA /* MathObjc.m */ = {isa = PBXFileReference; lastKnownFileType = sourcecode.c.objc; path = MathObjc.m; sourceTree = "<group>"; };
-=======
 		4FEB6617279376C200E6A111 /* SymbolicHotKeys Reference.txt */ = {isa = PBXFileReference; lastKnownFileType = text; path = "SymbolicHotKeys Reference.txt"; sourceTree = "<group>"; };
 		4FEB6618279376C200E6A111 /* notes.md */ = {isa = PBXFileReference; lastKnownFileType = net.daringfireball.markdown; path = notes.md; sourceTree = "<group>"; };
 		4FEC9666278BBDC600548604 /* NSColor+Additions.h */ = {isa = PBXFileReference; lastKnownFileType = sourcecode.c.h; path = "NSColor+Additions.h"; sourceTree = "<group>"; };
 		4FEC9667278BBDC600548604 /* NSColor+Additions.m */ = {isa = PBXFileReference; lastKnownFileType = sourcecode.c.objc; path = "NSColor+Additions.m"; sourceTree = "<group>"; };
->>>>>>> 9917f25a
 		4FF6652D25F2C7B000689B77 /* HelperServices.h */ = {isa = PBXFileReference; fileEncoding = 4; lastKnownFileType = sourcecode.c.h; path = HelperServices.h; sourceTree = "<group>"; };
 		4FF6652E25F2C7B000689B77 /* default_launchd.plist */ = {isa = PBXFileReference; fileEncoding = 4; lastKnownFileType = text.plist.xml; path = default_launchd.plist; sourceTree = "<group>"; };
 		4FF6652F25F2C7B000689B77 /* HelperServices.m */ = {isa = PBXFileReference; fileEncoding = 4; lastKnownFileType = sourcecode.c.objc; path = HelperServices.m; sourceTree = "<group>"; };
@@ -677,7 +670,6 @@
 			path = xcconfig;
 			sourceTree = "<group>";
 		};
-<<<<<<< HEAD
 		4F3A40C8266C448500436821 /* Animations */ = {
 			isa = PBXGroup;
 			children = (
@@ -695,13 +687,8 @@
 			isa = PBXGroup;
 			children = (
 				4F1793A725EEC8E500E8309B /* Frameworks */,
-=======
-		4F422EF023469B2B00AA6E22 /* Other */ = {
-			isa = PBXGroup;
-			children = (
+				4F39BC88263B68F400FDF692 /* xcconfig */,
 				4FEB6616279376C200E6A111 /* Notes */,
->>>>>>> 9917f25a
-				4F39BC88263B68F400FDF692 /* xcconfig */,
 			);
 			name = Other;
 			sourceTree = "<group>";
@@ -761,7 +748,6 @@
 			path = UITests;
 			sourceTree = "<group>";
 		};
-<<<<<<< HEAD
 		4F9E78BD26855B9B002C2309 /* SwiftConcurrency */ = {
 			isa = PBXGroup;
 			children = (
@@ -807,14 +793,14 @@
 				4FA994BD26678AC90007F003 /* ScrollAnalyzer.m */,
 			);
 			path = Analysis;
-=======
+			sourceTree = "<group>";
+		};
 		4F9912772788FB8E008DBE9F /* External */ = {
 			isa = PBXGroup;
 			children = (
 				4FF6665A25F2C93A00689B77 /* CGSInternal */,
 			);
 			path = External;
->>>>>>> 9917f25a
 			sourceTree = "<group>";
 		};
 		4FA1ACE025E85904007DB95B /* Tests */ = {
@@ -844,23 +830,16 @@
 				4FCA07D525F3129B00BFE209 /* RemapTableController.m */,
 				4F79C2E8260976950067B381 /* RemapTableTranslator.h */,
 				4F79C2E9260976950067B381 /* RemapTableTranslator.m */,
-				4F92A706260F4BF000529D1F /* MFTableView.h */,
-				4F92A707260F4BF000529D1F /* MFTableView.m */,
-				4F319CB926252A2D004E5F63 /* ButtonGroupRowView.h */,
-				4F319CBA26252A2D004E5F63 /* ButtonGroupRowView.m */,
 				4F92A71C260F667F00529D1F /* KeyCaptureView.h */,
 				4F92A71D260F667F00529D1F /* KeyCaptureView.m */,
 				4FB4FA1E2611DD6000806DDD /* KeyCaptureScrollView.h */,
 				4FB4FA1F2611DD6000806DDD /* KeyCaptureScrollView.m */,
 				4FB4F9FC260FDBC800806DDD /* RemapTableUtility.h */,
 				4FB4F9FD260FDBC800806DDD /* RemapTableUtility.m */,
-<<<<<<< HEAD
 				4F92A706260F4BF000529D1F /* RemapTableView.h */,
 				4F92A707260F4BF000529D1F /* RemapTableView.m */,
 				4F319CB926252A2D004E5F63 /* ButtonGroupRowView.h */,
 				4F319CBA26252A2D004E5F63 /* ButtonGroupRowView.m */,
-=======
->>>>>>> 9917f25a
 			);
 			path = RemapTable;
 			sourceTree = "<group>";
@@ -935,7 +914,6 @@
 			name = Products;
 			sourceTree = "<group>";
 		};
-<<<<<<< HEAD
 		4FD860C2266EEA94004F76C8 /* Unused */ = {
 			isa = PBXGroup;
 			children = (
@@ -945,7 +923,8 @@
 				4FD86082266E71A6004F76C8 /* DerivedValueGeneratorObjC.m old */,
 			);
 			path = Unused;
-=======
+			sourceTree = "<group>";
+		};
 		4FEB6616279376C200E6A111 /* Notes */ = {
 			isa = PBXGroup;
 			children = (
@@ -953,7 +932,6 @@
 				4FEB6618279376C200E6A111 /* notes.md */,
 			);
 			path = Notes;
->>>>>>> 9917f25a
 			sourceTree = "<group>";
 		};
 		4FF6652B25F2C7B000689B77 /* Shared */ = {
@@ -1683,13 +1661,9 @@
 				4FF665F425F2C92700689B77 /* MoreSheet.xib in Resources */,
 				4F9E59972672A67F004E75F7 /* default_config.plist in Resources */,
 				4FF665FC25F2C92700689B77 /* AuthorizeAccessibilityView.xib in Resources */,
-<<<<<<< HEAD
 				4F79A7EF26042E2E00076A7E /* ToastNotification.xib in Resources */,
-=======
 				4F44FEF82606A5C100926A5E /* default_config.plist in Resources */,
 				4F854D7E2789266A00B46E9D /* sfsymbols.xcassets in Resources */,
-				4F79A7EF26042E2E00076A7E /* MFNotification.xib in Resources */,
->>>>>>> 9917f25a
 				4F2F5DB225FB723D0037660A /* AddWindow.xib in Resources */,
 				4FF665F725F2C92700689B77 /* Assets.xcassets in Resources */,
 				4FF665F925F2C92700689B77 /* MouseFix.xib in Resources */,
@@ -2190,11 +2164,7 @@
 					"$(inherited)",
 					"@executable_path/../Frameworks",
 				);
-<<<<<<< HEAD
 				MARKETING_VERSION = "3.0.0 Alpha";
-=======
-				MARKETING_VERSION = "2.2.1 Alpha 2";
->>>>>>> 9917f25a
 				MTL_ENABLE_DEBUG_INFO = INCLUDE_SOURCE;
 				MTL_FAST_MATH = YES;
 				PRODUCT_BUNDLE_IDENTIFIER = "com.nuebling.mac-mouse-fix";
@@ -2225,11 +2195,7 @@
 					"$(inherited)",
 					"@executable_path/../Frameworks",
 				);
-<<<<<<< HEAD
 				MARKETING_VERSION = "3.0.0 Alpha";
-=======
-				MARKETING_VERSION = "2.2.1 Alpha 2";
->>>>>>> 9917f25a
 				MTL_FAST_MATH = YES;
 				PRODUCT_BUNDLE_IDENTIFIER = "com.nuebling.mac-mouse-fix";
 				PRODUCT_NAME = "$(TARGET_NAME)";
