#  Notes

## On Code Signing Certificates

Edit: I saved the code signing identity in the Apple Note "noah.n.developer - Apple ID and Code Signing Assets Export (05.08.2022)"
 
*Do not* build this project on other computers (or other user accounts) using the noah.n.developer@gmail.com Apple ID before transferring over the old code signing certificate!
<<<<<<< HEAD
    Otherwise Xcode will create a new certificate for the account and invalidate the old one. When the old one is invalidated users won't be able to open the app and will see scary messages instead.
    If you don't have access to the existing code signing certificate for noah.n.developer@gmail.com, use noah.n.developer.norelease@gmail.com` instead for private development.
    See NotePlan note "MMF - Signing Issues - Jan 2022" for more info
=======
    Otherwise Xcode will create a new certificate and invalidate the old one. When the old one is invalidated users won't be able to open the app and will see scary messages instead.
    
Also see: 
- NotePlan note "MMF - Signing Issues - Jan 2022"
>>>>>>> 641062cf
<|MERGE_RESOLUTION|>--- conflicted
+++ resolved
@@ -4,14 +4,8 @@
 
 Edit: I saved the code signing identity in the Apple Note "noah.n.developer - Apple ID and Code Signing Assets Export (05.08.2022)"
  
-*Do not* build this project on other computers (or other user accounts) using the noah.n.developer@gmail.com Apple ID before transferring over the old code signing certificate!
-<<<<<<< HEAD
+*Do not* build this project on other computers (or other user accounts) using the noah.n.developer@gmail.com Apple ID before transferring over the old code signing certificate with date 08.01.2022!
+
     Otherwise Xcode will create a new certificate for the account and invalidate the old one. When the old one is invalidated users won't be able to open the app and will see scary messages instead.
     If you don't have access to the existing code signing certificate for noah.n.developer@gmail.com, use noah.n.developer.norelease@gmail.com` instead for private development.
     See NotePlan note "MMF - Signing Issues - Jan 2022" for more info
-=======
-    Otherwise Xcode will create a new certificate and invalidate the old one. When the old one is invalidated users won't be able to open the app and will see scary messages instead.
-    
-Also see: 
-- NotePlan note "MMF - Signing Issues - Jan 2022"
->>>>>>> 641062cf
